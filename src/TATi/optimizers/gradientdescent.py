--- conflicted
+++ resolved
@@ -42,8 +42,8 @@
         Args:
           calculate_accumulates: whether accumulates (gradient norm, noise, norm, kinetic energy, ...) are calculated
             every step (extra work but required for run info dataframe/file and averages dataframe/file)
-          learning_rate: param use_locking:
-          name:  (Default value = 'GradientDescent')
+          learning_rate: learning rate scales the gradient
+          name:  name of optimizer method (Default value = 'GradientDescent')
           use_locking:  (Default value = False)
 
         Returns:
@@ -157,7 +157,6 @@
             lb_repell = tf.zeros(shape=var.shape, dtype=var.dtype.base_dtype)
         return ub_repell, lb_repell
 
-<<<<<<< HEAD
     def _accumulate_norm(self, name, vector, prefactor=1.):
         """ Adds nodes to compute the norm for the given vector assigned to
         an accumulate variable
@@ -216,10 +215,9 @@
         return tf.cond(
             tf.equal(True, self.do_accumulates_t),
             callable, do_noop)
-=======
+
     def _get_learning_rate(self, grad, var):
         return math_ops.cast(self._learning_rate_t, var.dtype.base_dtype)
->>>>>>> 61938082
 
     def _apply_dense(self, grad, var):
         """Add scaled gradient and train as usual
@@ -231,18 +229,6 @@
         Returns:
 
         """
-<<<<<<< HEAD
-        # conditional whether to calculate accumulates or not
-        do_accumulates_t = math_ops.cast(self._calculate_accumulates_t, bool)
-
-        lr_t = math_ops.cast(self._learning_rate_t, var.dtype.base_dtype)
-        scaled_gradient = lr_t * grad
-
-        gradient_global_t = self._get_accumulate_conditional("gradients",
-            lambda: self._accumulate_norm("gradients", scaled_gradient))
-        virial_global_t = self._get_accumulate_conditional("virials",
-            lambda: self._accumulate_scalar_product("virials", grad, var))
-=======
         self._learning_rate_tensor = self._get_learning_rate(grad, var)
         var_size = tf.size(var, out_type=tf.int64)
         with tf.variable_scope("accumulate", reuse=True):
@@ -253,12 +239,10 @@
             learning_rate_current_dim_assign = tf.assign_add(lr_current_dim, var_size)
 
         scaled_gradient = tf.Print(self._learning_rate_tensor * grad, [self._learning_rate_tensor], "learning rate:")
-        with tf.variable_scope("accumulate", reuse=True):
-            gradient_global = tf.get_variable("gradients", dtype=dds_basetype)
-            gradient_global_t = tf.assign_add(gradient_global, tf.reduce_sum(tf.multiply(scaled_gradient, scaled_gradient)))
-            virial_global = tf.get_variable("virials", dtype=dds_basetype)
-            virial_global_t = tf.assign_add(virial_global, tf.reduce_sum(tf.multiply(grad, var)))
->>>>>>> 61938082
+        gradient_global_t = self._get_accumulate_conditional("gradients",
+            lambda: self._accumulate_norm("gradients", scaled_gradient))
+        virial_global_t = self._get_accumulate_conditional("virials",
+            lambda: self._accumulate_scalar_product("virials", grad, var))
 
         # prior force act directly on var
         ub_repell, lb_repell = self._apply_prior(var)
