--- conflicted
+++ resolved
@@ -388,7 +388,6 @@
             self.loss = []
             self.trainables = []
             if self.FLAGS.do_hessians or add_vectorized_gradients:
-<<<<<<< HEAD
                 self.gradients = []
                 if self.FLAGS.do_hessians:
                     self.hessians = []
@@ -449,36 +448,6 @@
                                     hessians.append(
                                         tf.reshape(grad, [-1]))
                         self.hessians.append(tf.reshape(tf.concat(hessians, axis=0), [total_dofs, total_dofs]))
-=======
-                # create node for gradient and hessian computation only if specifically
-                # requested as the creation along is costly (apart from the expensive part
-                # of evaluating the nodes eventually). This would otherwise slow down
-                # startup quite a bit even when hessians are not evaluated.
-                #print("GRADIENTS")
-                vectorized_gradients = []
-                for tensor in tf.get_collection(tf.GraphKeys.WEIGHTS) + tf.get_collection(tf.GraphKeys.BIASES):
-                    grad = tf.gradients(self.loss, tensor)
-                    vectorized_gradients.append(tf.reshape(grad, [-1]))
-                self.gradients = tf.reshape(tf.concat(vectorized_gradients, axis=0), [-1])
-
-            if self.FLAGS.do_hessians:
-                #print("HESSIAN")
-                self.hessians = []
-                total_dofs = 0
-                for gradient in vectorized_gradients:
-                    dofs = int(np.cumprod(gradient.shape))
-                    total_dofs += dofs
-                    # tensorflow cannot compute the gradient of a multi-dimensional mapping
-                    # only of functions (i.e. one-dimensional output). Hence, we have to
-                    # split the gradients into its components and do gradient on each
-                    split_gradient = tf.split(gradient, num_or_size_splits=dofs)
-                    for splitgrad in split_gradient:
-                        for othertensor in tf.get_collection(tf.GraphKeys.WEIGHTS) + tf.get_collection(tf.GraphKeys.BIASES):
-                            grad = tf.gradients(splitgrad, othertensor)
-                            self.hessians.append(
-                                tf.reshape(grad, [-1]))
-                self.hessians = tf.reshape(tf.concat(self.hessians, axis=0), [total_dofs, total_dofs])
->>>>>>> fd716388
         else:
             self.loss = []
             for i in range(self.FLAGS.number_walkers):
@@ -1614,12 +1583,8 @@
             else:
                 if ("weight" in keyname) or ("bias" in keyname):
                     parameters[keyname] = df_parameters.loc[rownr, [keyname]].values[0]
-<<<<<<< HEAD
-        logging.debug("Read row " + str(rownr) + ":" + str(parameters))
-=======
         logging.debug("Read row "+str(rownr)+":"+str([parameters[key] for key in ["weight0", "weight1", "weight2"] if key in parameters.keys()]) \
                       +"..."+str([parameters[key] for key in ["bias0", "bias1", "bias2"] if key in parameters.keys()]))
->>>>>>> fd716388
 
         # create internal array to store parameters
         weights_vals = self.weights[walker_index].create_flat_vector()
