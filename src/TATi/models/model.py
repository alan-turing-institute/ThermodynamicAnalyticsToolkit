from builtins import staticmethod

import logging
from math import sqrt, exp
import numpy as np
import pandas as pd

# scipy does not automatically import submodules
from scipy import sparse
from scipy.sparse import linalg
import scipy.sparse as sps

import tensorflow as tf
import time

from tensorflow.python.ops import variables

from TATi.common import create_input_layer, file_length, get_list_from_string, \
    get_trajectory_header, initialize_config_map, setup_csv_file, setup_run_file, \
    setup_trajectory_file
from TATi.models.input.datasetpipeline import DatasetPipeline
from TATi.models.input.inmemorypipeline import InMemoryPipeline
from TATi.models.basetype import dds_basetype
from TATi.models.mock_flags import MockFlags
from TATi.models.neuralnet_parameters import neuralnet_parameters
from TATi.models.neuralnetwork import NeuralNetwork


class model:
    """ This class combines the whole setup for creating a neural network.

    Moreover, it contains functions to either train or sample the loss function.

    """
    def __init__(self, FLAGS):
        # for allowing just reusing a new instance of this class, make sure
        # that we also reset the default graph before we start setting up
        # the neural network
        tf.reset_default_graph()

        self.FLAGS = FLAGS
        self.config_map = initialize_config_map()

        try:
            FLAGS.max_steps
        except AttributeError:
            FLAGS.max_steps = 1

        self.number_of_parameters = 0   # number of biases and weights

        self.output_type = None
        if len(FLAGS.batch_data_files) > 0:
            self.input_dimension = self.FLAGS.input_dimension
            self.output_dimension = self.FLAGS.output_dimension
            if FLAGS.batch_data_file_type == "csv":
                self.FLAGS.dimension = sum([file_length(filename)
                                            for filename in FLAGS.batch_data_files]) \
                                       - len(FLAGS.batch_data_files)
<<<<<<< HEAD
=======
                if self.output_dimension == 1:
                    self.output_type = "binary_classification"  # labels in {-1,1}
                else:
                    self.output_type = "onehot_multi_classification"
>>>>>>> a9551916
            elif FLAGS.batch_data_file_type == "tfrecord":
                self.FLAGS.dimension = self._get_dimension_from_tfrecord(FLAGS.batch_data_files)
                self.output_type = "onehot_multi_classification"
            else:
                logging.info("Unknown file type")
                assert(0)
            self._check_valid_batch_size()

            logging.info("Parsing "+str(FLAGS.batch_data_files))

            self.number_of_parameters = 0 # number of biases and weights

        # mark input layer as to be created
        self.xinput = None
        self.x = None

        # mark resource variables as to be created
        self.resources_created = None

        # mark already fixes variables
        self.fixed_variables = {}

        # mark neuralnetwork, saver and session objects as to be created
        self.nn = None
        self.trainables = None
        self.true_labels = None
        self.saver = None
        self.sess = None

        # mark placeholder neuralnet_parameters as to be created (over walker)
        self.weights = []
        self.biases = []

        # mark placeholders for gradient and hessian computation as to be created
        self.gradients = None
        self.hessians = None

        # mark step assign op as to be created
        self.step_placeholder = None
        self.global_step_assign_t = None

        # mark writer as to be created
        self.averages_writer = None
        self.run_writer = None
        self.trajectory_writer = None

    def init_input_pipeline(self):
        self.batch_next = self.create_input_pipeline(self.FLAGS)
        #self.input_pipeline.reset(self.sess)

    @staticmethod
    def _get_dimension_from_tfrecord(filenames):
        ''' Helper function to get the size of the dataset contained in a TFRecord.

        :param filenames: list of tfrecord files
        :return: total size of dataset
        '''
        dimension  = 0
        for filename in filenames:
            record_iterator = tf.python_io.tf_record_iterator(path=filename)
            for string_record in record_iterator:
                if logging.getLogger(__name__).isEnabledFor(logging.DEBUG):
                    example = tf.train.Example()
                    example.ParseFromString(string_record)
                    height = int(example.features.feature['height']
                                 .int64_list
                                 .value[0])

                    width = int(example.features.feature['width']
                                .int64_list
                                .value[0])
                    #logging.debug("height is "+str(height)+" and width is "+str(width))
                dimension += 1

        logging.info("Scanned " + str(dimension) + " records in tfrecord file.")

        return dimension

    def _check_valid_batch_size(self):
        ''' helper function to check that batch_size does not exceed dimension
        of dataset. After which it will be valid.

        :return: True - is smaller or equal, False - exceeded and capped batch_size
        '''
        if self.FLAGS.batch_size is None:
            logging.info("batch_size not set, setting to dimension of dataset.")
            self.FLAGS.batch_size = self.FLAGS.dimension
            return True
        if self.FLAGS.batch_size > self.FLAGS.dimension:
            logging.warning(" batch_size exceeds number of data items, capping.")
            self.FLAGS.batch_size = self.FLAGS.dimension
            return False
        else:
            return True

    def provide_data(self, features, labels, shuffle=False):
        ''' This function allows to provide an in-memory dataset using the Python
        API.

        :param features: feature part of dataset
        :param labels: label part of dataset
        :param shuffle: whether to shuffle the dataset initially or not
        '''
        logging.info("Using in-memory pipeline")
        self.input_dimension = len(features[0])
        self.output_dimension = len(labels[0])
        if self.output_dimension == 1:
            self.output_type = "binary_classification"  # labels in {-1,1}
        else:
            self.output_type = "onehot_multi_classification"
        assert( len(features) == len(labels) )
        self.FLAGS.dimension = len(features)
        self._check_valid_batch_size()
        self.input_pipeline = InMemoryPipeline(dataset=[features, labels],
                                               batch_size=self.FLAGS.batch_size,
                                               max_steps=self.FLAGS.max_steps,
                                               shuffle=shuffle, seed=self.FLAGS.seed)

    def create_input_pipeline(self, FLAGS, shuffle=False):
        """ This creates an input pipeline using the tf.Dataset module.

        :param FLAGS: parameters
        :param shuffle: whether to shuffle dataset or not
        """
        if FLAGS.in_memory_pipeline and (FLAGS.batch_data_file_type == "csv"):
            logging.debug("Using in-memory pipeline")
            # at the moment we can only parse a single file
            assert( len(FLAGS.batch_data_files) == 1 )
            csv_dataset = pd.read_csv(FLAGS.batch_data_files[0], sep=',', header=0)
            xs = np.asarray(csv_dataset.iloc[:, 0:self.input_dimension])
            ys = np.asarray(csv_dataset.iloc[:, self.input_dimension:self.input_dimension+self.output_dimension])
            self.input_pipeline = InMemoryPipeline(dataset=[xs,ys], batch_size=FLAGS.batch_size,
                                                   max_steps=FLAGS.max_steps,
                                                   shuffle=shuffle, seed=FLAGS.seed)
        else:
            logging.debug("Using tf.Dataset pipeline")
            self.input_pipeline = DatasetPipeline(filenames=FLAGS.batch_data_files, filetype=FLAGS.batch_data_file_type,
                                                  batch_size=FLAGS.batch_size, dimension=FLAGS.dimension, max_steps=FLAGS.max_steps,
                                                  input_dimension=self.input_dimension, output_dimension=self.output_dimension,
                                                  shuffle=shuffle, seed=FLAGS.seed)

    def get_parameters(self):
        """ Getter for the internal set oF FLAGS controlling training and sampling.

        :return: FLAGS parameter set
        """
        return self.FLAGS

    def reset_parameters(self, FLAGS):
        """ Use to pass a different set of FLAGS controlling training or sampling.

        :param FLAGS: new set of parameters
        """
        self.FLAGS = FLAGS

    def create_resource_variables(self):
        """ Creates some global resource variables to hold statistical quantities
        during sampling.
        """
        static_vars_float = ["old_loss", "old_kinetic", "kinetic_energy", "total_energy", "momenta", \
                             "gradients", "virials", "noise"]
        static_vars_int64 = ["accepted", "rejected"]
        for i in range(self.FLAGS.number_walkers):
            with tf.variable_scope("var_walker"+str(i+1), reuse=self.resources_created):
                with tf.variable_scope("accumulate", reuse=self.resources_created):
                    for key in static_vars_float:
                        tf.get_variable(key, shape=[], trainable=False,
                                        initializer=tf.zeros_initializer,
                                        use_resource=True, dtype=dds_basetype)
                    for key in static_vars_int64:
                        # the following are used for HMC to measure rejection rate
                        tf.get_variable(key, shape=[], trainable=False,
                                        initializer=tf.zeros_initializer,
                                        use_resource=True, dtype=tf.int64)

        self.resources_created = True

    def get_config_map(self, key):
        if key in self.config_map.keys():
            return self.config_map[key]
        else:
            return None

    def set_config_map(self, key, value):
        self.config_map[key] = value

    def write_run_row(self, line):
        self.run_writer.writerow(line)

    def write_trajectory_row(self, line):
        self.trajectory_writer.writerow(line)

    def write_averages_row(self, line):
        self.averages_writer.writerow(line)

    def create_model_file(self, initial_step, parameters, model_filename):
        self.assign_current_step(initial_step)
        self.assign_neural_network_parameters(parameters)
        self.save_model(model_filename)

    @staticmethod
    def setup_parameters(
            averages_file=None,
            batch_data_files=[],
            batch_data_file_type="csv",
            batch_size=None,
            collapse_after_steps=100,
            covariance_blending=0.,
            diffusion_map_method="vanilla",
            do_hessians=False,
            dropout=None,
            every_nth=1,
            fix_parameters=None,
            friction_constant=0.,
            hamiltonian_dynamics_time=10,
            hidden_activation="relu",
            hidden_dimension="",
            in_memory_pipeline=False,
            input_columns="",
            input_dimension=2,
            inter_ops_threads=1,
            intra_ops_threads=None,
            inverse_temperature=1.,
            loss="mean_squared",
            max_steps=1000,
            number_of_eigenvalues=4,
            number_walkers=1,
            optimizer="GradientDescent",
            output_activation="tanh",
            output_dimension=1,
            parse_parameters_file=None,
            parse_steps=[],
            prior_factor=1.,
            prior_lower_boundary=None,
            prior_power=1.,
            prior_upper_boundary=None,
            restore_model=None,
            run_file=None,
            sampler="GeometricLangevinAlgorithm_1stOrder",
            save_model=None,
            seed=None,
            sigma=1.,
            sigmaA=1.,
            step_width=0.03,
            trajectory_file=None,
            use_reweighting=False,
            verbose=0):
            return MockFlags(
                averages_file=averages_file,
                batch_data_files=batch_data_files,
                batch_data_file_type=batch_data_file_type,
                batch_size=batch_size,
                collapse_after_steps=collapse_after_steps,
                covariance_blending=covariance_blending,
                diffusion_map_method=diffusion_map_method,
                do_hessians=do_hessians,
                dropout=dropout,
                every_nth=every_nth,
                fix_parameters=fix_parameters,
                friction_constant=friction_constant,
                hamiltonian_dynamics_time=hamiltonian_dynamics_time,
                hidden_activation=hidden_activation,
                hidden_dimension=hidden_dimension,
                in_memory_pipeline=in_memory_pipeline,
                input_columns=input_columns,
                input_dimension=input_dimension,
                inter_ops_threads=inter_ops_threads,
                intra_ops_threads=intra_ops_threads,
                inverse_temperature=inverse_temperature,
                loss=loss,
                max_steps=max_steps,
                number_of_eigenvalues=number_of_eigenvalues,
                number_walkers=number_walkers,
                optimizer=optimizer,
                output_activation=output_activation,
                output_dimension=output_dimension,
                parse_parameters_file=parse_parameters_file,
                parse_steps=parse_steps,
                prior_factor=prior_factor,
                prior_lower_boundary=prior_lower_boundary,
                prior_power=prior_power,
                prior_upper_boundary=prior_upper_boundary,
                restore_model=restore_model,
                run_file=run_file,
                sampler=sampler,
                save_model=save_model,
                seed=seed,
                sigma=sigma,
                sigmaA=sigmaA,
                step_width=step_width,
                trajectory_file=trajectory_file,
                use_reweighting=use_reweighting,
                verbose=verbose)

    def reset_dataset(self):
        """ Re-initializes the dataset for a new run
        """
        self.input_pipeline.reset(self.sess)

    @staticmethod
    def _split_collection_per_walker(_collection, number_walkers):
        """ Helper function to split WEIGHTS and BIASES collection from
        tensorflow into weights and biases per walker.

        :param _collection: collection to split
        :param number_walkers: number of walkers to look for
        :return: list of split up collections
        """
        split_collection = []
        for i in range(number_walkers):
            split_collection.append([])
            scope_name = 'walker'+str(i+1)
            for var in _collection:
                if scope_name in var.name:
                    split_collection[-1].append(var)
        return split_collection

    def init_network(self, filename = None, setup = None,
                     add_vectorized_gradients = False):
        """ Initializes the graph, from a stored model if filename is not None.

        :param filename: name of file containing stored model
        :param setup: "sample", "train" or else to add nodes that trigger a
                single sampling or training step. Otherwise they are not added.
                init_network() can be called consecutively with both variants
                to add either type of node.
        :param add_vectorized_gradients: add nodes to return gradients in fully
                vectorized form, i.e. in the same sequence as nn_weights and
                nn_biases parameters combined, see self.gradients.
        """
        # dataset was provided
        assert( self.input_dimension is not None )

        # create input layer
        if self.xinput is None or self.x is None:
            input_columns = get_list_from_string(self.FLAGS.input_columns)
            self.xinput, self.x = create_input_layer(self.input_dimension, input_columns)

        if self.nn is None:
<<<<<<< HEAD
            self.nn = []
            self.loss = []
            self.trainables = []
=======
            self.nn = NeuralNetwork()
            hidden_dimension = [int(i) for i in get_list_from_string(self.FLAGS.hidden_dimension) if int(i) != 0]
            activations = NeuralNetwork.get_activations()
            self.loss = self.nn.create(
                self.x, hidden_dimension, self.output_dimension,
                seed=self.FLAGS.seed,
                add_dropped_layer=(self.FLAGS.dropout is not None),
                hidden_activation=activations[self.FLAGS.hidden_activation],
                output_activation=activations[self.FLAGS.output_activation],
                loss_name=self.FLAGS.loss
            )
            self.nn.summary_nodes["accuracy"] = NeuralNetwork.add_accuracy_summary(
                self.nn.placeholder_nodes["y"],
                self.nn.placeholder_nodes["y_"],
                self.output_type)

>>>>>>> a9551916
            if self.FLAGS.do_hessians or add_vectorized_gradients:
                self.gradients = []
                if self.FLAGS.do_hessians:
                    self.hessians = []
            self.true_labels = NeuralNetwork.add_true_labels(self.output_dimension)
            for i in range(self.FLAGS.number_walkers):
                with tf.name_scope('walker'+str(i+1)):
                    self.trainables.append('trainables_walker'+str(i+1))
                    self.nn.append(NeuralNetwork())
                    self.nn[-1].placeholder_nodes['y_'] = self.true_labels
                    keep_prob_node = self.nn[-1].add_keep_probability()
                    keep_prob = None if self.FLAGS.dropout is None else keep_prob_node
                    hidden_dimension = [int(i) for i in get_list_from_string(self.FLAGS.hidden_dimension)]
                    activations = NeuralNetwork.get_activations()
                    if self.FLAGS.seed is not None:
                        walker_seed = self.FLAGS.seed+i
                    else:
                        walker_seed = self.FLAGS.seed
                    self.loss.append(self.nn[-1].create(
                        self.x, hidden_dimension, self.output_dimension,
                        labels=self.true_labels,
                        trainables_collection=self.trainables[-1],
                        seed=walker_seed,
                        keep_prob=keep_prob,
                        hidden_activation=activations[self.FLAGS.hidden_activation],
                        output_activation=activations[self.FLAGS.output_activation],
                        loss_name=self.FLAGS.loss
                    ))

                    if self.FLAGS.do_hessians or add_vectorized_gradients:
                        # create node for gradient and hessian computation only if specifically
                        # requested as the creation along is costly (apart from the expensive part
                        # of evaluating the nodes eventually). This would otherwise slow down
                        # startup quite a bit even when hessians are not evaluated.
                        #print("GRADIENTS")
                        vectorized_gradients = []
                        trainables = tf.get_collection_ref(self.trainables[-1])
                        for tensor in trainables:
                            grad = tf.gradients(self.loss, tensor)
                            print(grad)
                            vectorized_gradients.append(tf.reshape(grad, [-1]))
                        self.gradients.append(tf.reshape(tf.concat(vectorized_gradients, axis=0), [-1]))

                    if self.FLAGS.do_hessians:
                        #print("HESSIAN")
                        total_dofs = 0
                        hessians = []
                        for gradient in vectorized_gradients:
                            dofs = int(np.cumprod(gradient.shape))
                            total_dofs += dofs
                            #print(dofs)
                            # tensorflow cannot compute the gradient of a multi-dimensional mapping
                            # only of functions (i.e. one-dimensional output). Hence, we have to
                            # split the gradients into its components and do gradient on each
                            split_gradient = tf.split(gradient, num_or_size_splits=dofs)
                            for splitgrad in split_gradient:
                                for othertensor in trainables:
                                    grad = tf.gradients(splitgrad, othertensor)
                                    hessians.append(
                                        tf.reshape(grad, [-1]))
                        self.hessians.append(tf.reshape(tf.concat(hessians, axis=0), [total_dofs, total_dofs]))
        else:
            self.loss = []
            for i in range(self.FLAGS.number_walkers):
                self.loss.append(self.nn[i].get_list_of_nodes(["loss"])[0])

        # create global variables, one for every walker in its replicated graph
        self.create_resource_variables()
        self.static_vars, self.zero_assigner, self.assigner = \
            self._create_static_variable_dict(self.FLAGS.number_walkers)

        if self.FLAGS.fix_parameters is not None:
            names, values = self.split_parameters_as_names_values(self.FLAGS.fix_parameters)
            fixed_variables = self.fix_parameters(names)
            logging.info("Excluded the following degrees of freedom: "+str(fixed_variables))
            # exclude fixed degrees also from trainables_per_walker sets
            for i in range(self.FLAGS.number_walkers):
                trainables = tf.get_collection_ref(self.trainables[i])
                for var in fixed_variables:
                    removed_vars = model._fix_parameter_in_collection(trainables, var)
                    # make sure we remove one per walker
                    assert( len(removed_vars) == 1 )
                logging.debug("Remaining trainable variables in walker "+str(i+1)
                             +": "+str(tf.get_collection_ref(self.trainables[i])))

        logging.debug("Remaining global trainable variables: "+str(variables.trainable_variables()))

        # set number of degrees of freedom
        split_weights = self._split_collection_per_walker(
            tf.get_collection_ref(tf.GraphKeys.WEIGHTS), self.FLAGS.number_walkers)
        split_biases = self._split_collection_per_walker(
            tf.get_collection_ref(tf.GraphKeys.BIASES), self.FLAGS.number_walkers)
        self.number_of_parameters = \
            neuralnet_parameters.get_total_dof_from_list(split_weights[0]) \
            + neuralnet_parameters.get_total_dof_from_list(split_biases[0])
        logging.info("Number of dof per walker: "+str(self.number_of_parameters))

        # setup priors
        prior = {}
        try:
            if self.FLAGS.prior_factor is not None:
                prior["factor"] = self.FLAGS.prior_factor
            if self.FLAGS.prior_lower_boundary is not None:
                prior["lower_boundary"] = self.FLAGS.prior_lower_boundary
            if self.FLAGS.prior_power is not None:
                prior["power"] = self.FLAGS.prior_power
            if self.FLAGS.prior_upper_boundary is not None:
                prior["upper_boundary"] = self.FLAGS.prior_upper_boundary
        except AttributeError:
            pass

        # setup training/sampling
        if setup == "train":
            for i in range(self.FLAGS.number_walkers):
                with tf.variable_scope("var_walker" + str(i + 1)):
                #with tf.name_scope('gradients_walker'+str(i+1)):
                    self.nn[i].add_train_method(self.loss[i], optimizer_method=self.FLAGS.optimizer, prior=prior)
        elif setup == "sample":
            sampler = []
            for i in range(self.FLAGS.number_walkers):
                if self.FLAGS.seed is not None:
                    walker_seed = self.FLAGS.seed + i
                else:
                    walker_seed = self.FLAGS.seed
                sampler.append(self.nn[i]._prepare_sampler(self.loss[i], sampling_method=self.FLAGS.sampler,
                                                           seed=walker_seed, prior=prior,
                                                           sigma=self.FLAGS.sigma, sigmaA=self.FLAGS.sigmaA,
                                                           covariance_blending=self.FLAGS.covariance_blending))
            # create gradients
            grads_and_vars = []
            for i in range(self.FLAGS.number_walkers):
                with tf.name_scope('gradients_walker'+str(i+1)):
                    trainables = tf.get_collection_ref(self.trainables[i])
                    grads_and_vars.append(sampler[i].compute_and_check_gradients(self.loss[i],
                                                                                 var_list=trainables))

            # combine gradients
            #for i in range(self.FLAGS.number_walkers):
            #    print("walker "+str(i))
            #    var_list = [v for g, v in grads_and_vars[i] if g is not None]
            #    grad_list = [g for g, v in grads_and_vars[i] if g is not None]
            #    for j in range(len(grad_list)):
            #         print(var_list[j])

            # add position update nodes
            for i in range(self.FLAGS.number_walkers):
                with tf.variable_scope("var_walker" + str(i + 1)):
                    global_step = self.nn[i]._prepare_global_step()
                    train_step = sampler[i].apply_gradients(grads_and_vars, i, global_step=global_step,
                                                            name=sampler[i].get_name())
                self.nn[i].summary_nodes['sample_step'] = train_step
        else:
            logging.info("Not adding sample or train method.")

        if setup == "train" or setup == "sample":
            if self.step_placeholder is None:
                self.step_placeholder = []
                for i in range(self.FLAGS.number_walkers):
                    with tf.name_scope("walker"+str(i+1)):
                        self.step_placeholder.append(tf.placeholder(shape=(), dtype=tf.int32))
            if self.global_step_assign_t is None:
                self.global_step_assign_t = []
                for i in range(self.FLAGS.number_walkers):
                    with tf.name_scope("walker"+str(i+1)):
                        self.global_step_assign_t.append(tf.assign(self.nn[i].summary_nodes['global_step'], self.step_placeholder[i]))
            else:
                logging.debug("Not adding step placeholder or global step.")

        # setup model saving/recovering
        if self.saver is None:
            self.saver = tf.train.Saver(tf.get_collection_ref(tf.GraphKeys.WEIGHTS) +
                                   tf.get_collection_ref(tf.GraphKeys.BIASES) + \
                                   tf.get_collection_ref("Variables_to_Save"))

        # merge summaries at very end
        self.summary = tf.summary.merge_all()  # Merge all the summaries

        if self.sess is None:
            logging.debug("Using %s, %s threads " % (str(self.FLAGS.intra_ops_threads), str(self.FLAGS.inter_ops_threads)))
            self.sess = tf.Session(
                config=tf.ConfigProto(
                    intra_op_parallelism_threads=self.FLAGS.intra_ops_threads,
                    inter_op_parallelism_threads=self.FLAGS.inter_ops_threads))

        if len(self.weights) == 0:
            assert( len(split_weights) == self.FLAGS.number_walkers )
            for i in range(self.FLAGS.number_walkers):
                self.weights.append(neuralnet_parameters(split_weights[i]))
                assert( self.weights[i].get_total_dof() == self.get_total_weight_dof() )
        if len(self.biases) == 0:
            assert( len(split_biases) == self.FLAGS.number_walkers )
            for i in range(self.FLAGS.number_walkers):
                self.biases.append(neuralnet_parameters(split_biases[i]))
            assert (self.biases[i].get_total_dof() == self.get_total_bias_dof())

        if self.FLAGS.fix_parameters is not None:
            all_values = []
            all_variables = []
            for i in range(len(fixed_variables)):
                var_name = fixed_variables[i]
                if var_name in self.fixed_variables.keys():
                    all_variables.extend(self.fixed_variables[var_name])
                    all_values.extend([values[i]]*len(self.fixed_variables[var_name]))
                else:
                    logging.warning("Could not assign "+var_name+" a value as it was not found before.")
            fix_parameter_assigns = self.create_assign_parameters(all_variables, all_values)

        ### Now the session object is created, graph must be done here!

        # initialize constants in graph
        NeuralNetwork.init_graph(self.sess)

        # initialize dataset
        #self.input_pipeline.reset(self.sess)

        if self.FLAGS.fix_parameters is not None:
            logging.debug("Assigning the following values to fixed degrees of freedom: "+str(values))
            self.sess.run(fix_parameter_assigns)

        # assign state of model from file if given
        if filename is not None:
            # Tensorflow DOCU says: initializing is not needed when restoring
            # however, global_variables are missing otherwise for storing kinetic, ...
            # tf.reset_default_graph()

            restore_path = filename.replace('.meta', '')
            self.saver.restore(self.sess, restore_path)
            logging.info("Model restored from file: %s" % restore_path)

        # assign parameters of NN from step in given file
        if self.FLAGS.parse_parameters_file is not None \
                and (self.FLAGS.parse_steps is not None and (len(self.FLAGS.parse_steps) > 0)):
            step=self.FLAGS.parse_steps[0]
            for i in range(self.FLAGS.number_walkers):
                self.assign_weights_and_biases_from_file(self.FLAGS.parse_parameters_file, step,
                                                         walker_index=i, do_check=True)

        header = None
        if setup == "sample":
            header = self.get_sample_header()
        elif setup == "train":
            header = self.get_train_header()

        try:
            if self.averages_writer is None:
                if self.FLAGS.averages_file is not None:
                    self.config_map["do_write_averages_file"] = True
                    self.averages_writer, self.config_map["averages_file"] = setup_csv_file(self.FLAGS.averages_file, self.get_averages_header(setup))
            if self.run_writer is None:
                self.run_writer = setup_run_file(self.FLAGS.run_file, header, self.config_map)
            if self.trajectory_writer is None:
                self.trajectory_writer = setup_trajectory_file(self.FLAGS.trajectory_file,
                                                               self.weights[0].get_total_dof(),
                                                               self.biases[0].get_total_dof(),
                                                               self.config_map)
        except AttributeError:
            pass

    def get_averages_header(self, setup=None):
        """ Prepares the distinct header for the averages file for sampling

        :param setup: sample, train or None
        """
        header = ['id', 'step', 'epoch', 'loss']
        if setup == "train":
            if self.FLAGS.optimizer == "GradientDescent":
                header += ['average_virials']
        elif setup == "sample":
            if self.FLAGS.sampler == "StochasticGradientLangevinDynamics":
                header += ['ensemble_average_loss', 'average_virials']
            elif self.FLAGS.sampler in ["GeometricLangevinAlgorithm_1stOrder",
                                        "GeometricLangevinAlgorithm_2ndOrder",
                                        "BAOAB",
                                        "CovarianceControlledAdaptiveLangevinThermostat"]:
                header += ['ensemble_average_loss', 'average_kinetic_energy', 'average_virials']
            elif self.FLAGS.sampler == "HamiltonianMonteCarlo":
                header += ['ensemble_average_loss', 'average_kinetic_energy', 'average_virials', 'average_rejection_rate']
        return header

    def get_sample_header(self):
        """ Prepares the distinct header for the run file for sampling
        """
        header = ['id', 'step', 'epoch', 'accuracy', 'loss', 'time_per_nth_step']
        if self.FLAGS.sampler == "StochasticGradientLangevinDynamics":
            header += ['scaled_gradient', 'virial', 'scaled_noise']
        elif self.FLAGS.sampler in ["GeometricLangevinAlgorithm_1stOrder",
                                    "GeometricLangevinAlgorithm_2ndOrder",
                                    "BAOAB",
                                    "CovarianceControlledAdaptiveLangevinThermostat"]:
            header += ['total_energy', 'kinetic_energy', 'scaled_momentum',
                      'scaled_gradient', 'virial', 'scaled_noise']
        elif self.FLAGS.sampler == "HamiltonianMonteCarlo":
            header += ['total_energy', 'old_total_energy', 'kinetic_energy', 'scaled_momentum',
                      'scaled_gradient', 'virial', 'average_rejection_rate']
        return header

    def get_train_header(self):
        """ Prepares the distinct header for the run file for training
        """
        return ['id', 'step', 'epoch', 'accuracy', 'loss', 'time_per_nth_step', 'scaled_gradient', 'virial']

    def get_total_weight_dof(self):
        return self.weights[0].get_total_dof()

    def get_total_bias_dof(self):
        return self.biases[0].get_total_dof()

    @staticmethod
    def _dict_append(_dict, _key, _item):
        if _key in _dict.keys():
            _dict[_key].append(_item)
        else:
            _dict[_key] = [_item]

    def _create_static_variable_dict(self, number_replicated_graphs):
        """ Instantiate all sampler's resource variables. Also create
        assign zero nodes.

        This returns a dictionary with lists as values where the lists contain
        the created variable for each replicated graph associated to a walker.

        :param number_replicated_graphs: number of replicated graphs to instantiate for
        :return: dict with static_var lists (one per walker), equivalent dict
                for zero assigners, dict with assigners (required for HMC)
        """
        static_vars_float = ["old_loss", "old_kinetic", "kinetic_energy", "total_energy", "momenta", \
                             "gradients", "virials", "noise"]
        static_vars_int64 = ["accepted", "rejected"]
        static_var_dict = {}
        zero_assigner_dict = {}
        assigner_dict = {}
        for i in range(number_replicated_graphs):
            with tf.variable_scope("var_walker" + str(i + 1), reuse=True):
                with tf.variable_scope("accumulate", reuse=True):
                    for key in static_vars_float:
                        static_var =  tf.get_variable(key, dtype=dds_basetype)
                        model._dict_append(static_var_dict, key, static_var)
                        zero_assigner = static_var.assign(0.)
                        model._dict_append(zero_assigner_dict, key, zero_assigner)
                    for key in static_vars_int64:
                        static_var = tf.get_variable(key, dtype=tf.int64)
                        model._dict_append(static_var_dict, key, static_var)
                        zero_assigner = static_var.assign(0)
                        model._dict_append(zero_assigner_dict, key, zero_assigner)

                    assigner_loss = static_var_dict["old_loss"][i].assign(self.nn[i].get("loss"))
                    model._dict_append(assigner_dict, "old_loss", assigner_loss)
                    assigner_kinetic = static_var_dict["old_kinetic"][i].assign(static_var_dict["kinetic_energy"][i])
                    model._dict_append(assigner_dict, "old_kinetic", assigner_kinetic)
                    assigner_total = static_var_dict["total_energy"][i].assign(
                        tf.add(self.nn[i].get("loss"), static_var_dict["kinetic_energy"][i]))
                    model._dict_append(assigner_dict, "total_energy", assigner_total)

        return static_var_dict, zero_assigner_dict, assigner_dict

    def sample(self, return_run_info = False, return_trajectories = False, return_averages = False):
        """ Performs the actual sampling of the neural network `nn` given a dataset `ds` and a
        Session `session`.

        :param return_run_info: if set to true, run information will be accumulated
                inside a numpy array and returned
        :param return_trajectories: if set to true, trajectories will be accumulated
                inside a numpy array and returned (adhering to FLAGS.every_nth)
        :param return_averages: if set to true, accumulated average values will be
                returned as numpy array
        :return: either thrice None or lists (per walker) of pandas dataframes
                depending on whether either parameter has evaluated to True
        """
        placeholder_nodes = [self.nn[walker_index].get_dict_of_nodes(
            ["current_step", "next_eval_step"])
            for walker_index in range(self.FLAGS.number_walkers)]

        list_of_nodes = ["sample_step", "accuracy", "global_step", "loss"]
        test_nodes = [[self.summary]*self.FLAGS.number_walkers]
        for item in list_of_nodes:
            test_nodes.append([self.nn[walker_index].get(item) \
                               for walker_index in range(self.FLAGS.number_walkers)])

        all_weights = []
        all_biases = []
        for walker_index in range(self.FLAGS.number_walkers):
            all_weights.append(self.weights[walker_index].parameters)
            all_biases.append(self.biases[walker_index].parameters)

        output_width = 8
        output_precision = 8

        written_row = 0

        accumulated_kinetic_energy = [0.]*self.FLAGS.number_walkers
        accumulated_loss_nominator = [0.]*self.FLAGS.number_walkers
        accumulated_loss_denominator = [0.]*self.FLAGS.number_walkers
        accumulated_virials = [0.]*self.FLAGS.number_walkers

        averages = None
        if return_averages:
            averages = []
            steps = (self.FLAGS.max_steps % self.FLAGS.every_nth) + 1
            header = self.get_averages_header(setup="sample")
            no_params = len(header)
            for walker_index in range(self.FLAGS.number_walkers):
                averages.append(pd.DataFrame(
                    np.zeros((steps, no_params)),
                    columns=header))

        run_info = None
        if return_run_info:
            run_info = []
            steps = (self.FLAGS.max_steps % self.FLAGS.every_nth) + 1
            header = self.get_sample_header()
            no_params = len(header)
            for walker_index in range(self.FLAGS.number_walkers):
                run_info.append(pd.DataFrame(
                    np.zeros((steps, no_params)),
                    columns=header))

        trajectory = None
        if return_trajectories:
            trajectory = []
            steps = (self.FLAGS.max_steps % self.FLAGS.every_nth) + 1
            header = get_trajectory_header(
                self.weights[0].get_total_dof(),
                self.biases[0].get_total_dof())
            no_params = len(header)
            for walker_index in range(self.FLAGS.number_walkers):
                trajectory.append(pd.DataFrame(
                    np.zeros((steps, no_params)),
                    columns=header))

        # place in feed dict: We have to supply all placeholders (regardless of
        # which the employed sampler actually requires) because of the evaluated
        # summary! All of the placeholder nodes are also summary nodes.
        feed_dict = {}
        for walker_index in range(self.FLAGS.number_walkers):
            feed_dict.update(self._create_default_feed_dict_with_constants(walker_index))

        # check that sampler's parameters are actually used
        for walker_index in range(self.FLAGS.number_walkers):
            logging.info("Dependent walker #"+str(walker_index))
            if self.FLAGS.sampler in ["StochasticGradientLangevinDynamics",
                                      "GeometricLangevinAlgorithm_1stOrder",
                                      "GeometricLangevinAlgorithm_2ndOrder",
                                      "BAOAB",
                                      "CovarianceControlledAdaptiveLangevinThermostat"]:
                gamma, beta, deltat = self.sess.run(self.nn[walker_index].get_list_of_nodes(
                    ["friction_constant", "inverse_temperature", "step_width"]), feed_dict=feed_dict)
                logging.info("LD Sampler parameters, walker #%d: gamma = %lg, beta = %lg, delta t = %lg" %
                      (walker_index, gamma, beta, deltat))
            elif self.FLAGS.sampler == "HamiltonianMonteCarlo":
                current_step, num_mc_steps, deltat = self.sess.run(self.nn[walker_index].get_list_of_nodes(
                    ["current_step", "next_eval_step", "step_width"]), feed_dict=feed_dict)
                logging.info("MC Sampler parameters, walker #%d: current_step = %lg, num_mc_steps = %lg, delta t = %lg" %
                      (walker_index, current_step, num_mc_steps, deltat))

        # create extra nodes for HMC
        if self.FLAGS.sampler == "HamiltonianMonteCarlo":
            HMC_eval_nodes = [[self.nn[i].get("loss") for i in range(self.FLAGS.number_walkers)]] \
                            +[self.static_vars[key] for key in ["old_kinetic", "total_energy"]]

            HMC_set_nodes = []
            HMC_set_nodes.extend([self.assigner["old_loss"],
                                  self.assigner["old_kinetic"]])
            HMC_set_all_nodes = []
            HMC_set_all_nodes.extend([self.assigner["total_energy"]] + HMC_set_nodes)

            # zero rejection rate before sampling start
            check_accepted, check_rejected = self.sess.run([
                self.zero_assigner["accepted"], self.zero_assigner["rejected"]])
            for walker_index in range(self.FLAGS.number_walkers):
                assert(check_accepted[walker_index] == 0)
                assert(check_rejected[walker_index] == 0)

        logging.info("Starting to sample")
        logging.info_intervals = max(1, int(self.FLAGS.max_steps / 100))
        last_time = time.process_time()
        HMC_steps = [0]*self.FLAGS.number_walkers
        HMC_current_set_nodes = []
        for current_step in range(self.FLAGS.max_steps):
            # get next batch of data
            features, labels = self.input_pipeline.next_batch(self.sess)
            # logging.debug("batch is x: "+str(features[:])+", y: "+str(labels[:]))

            # update feed_dict for this step
            feed_dict.update({
                self.xinput: features,
                self.true_labels: labels
            })

            # set HMC specific nodes in feed_dict
            if self.FLAGS.sampler == "HamiltonianMonteCarlo":
                for walker_index in range(self.FLAGS.number_walkers):
                    # pick next evaluation step with a little random variation
                    if current_step > HMC_steps[walker_index]:
                        HMC_steps[walker_index] += max(1,
                                         round((0.9 + np.random.uniform(low=0., high=0.2)) \
                                               * self.FLAGS.hamiltonian_dynamics_time / self.FLAGS.step_width))
                        logging.debug("Next evaluation of HMC criterion at step " + str(HMC_steps))
                        feed_dict.update({
                            placeholder_nodes[walker_index]["next_eval_step"]: HMC_steps[walker_index]
                        })
                    feed_dict.update({
                        placeholder_nodes[walker_index]["current_step"]: current_step
                    })

            # set global variable used in HMC sampler for criterion to initial loss
            if self.FLAGS.sampler == "HamiltonianMonteCarlo":
                loss_eval, kin_eval, total_eval = self.sess.run(HMC_eval_nodes, feed_dict=feed_dict)
                for walker_index in range(self.FLAGS.number_walkers):
                    logging.debug("walker #%d, #%d: loss is %lg, total is %lg, kinetic is %lg" \
                                  % (walker_index, current_step, loss_eval[walker_index], total_eval[walker_index], kin_eval[walker_index]))
                HMC_current_set_nodes[:] = HMC_set_nodes
                for walker_index in range(self.FLAGS.number_walkers):
                    if abs(total_eval[walker_index]) < 1e-10:
                        HMC_current_set_nodes.extend([self.assigner["total_energy"][walker_index]])
                self.sess.run(HMC_current_set_nodes, feed_dict=feed_dict)
                loss_eval, kin_eval, total_eval = self.sess.run(HMC_eval_nodes, feed_dict=feed_dict)
                for walker_index in range(self.FLAGS.number_walkers):
                    logging.debug("walker #%d, #%d: loss is %lg, total is %lg, kinetic is %lg" \
                                  % (walker_index, current_step, loss_eval[walker_index], total_eval[walker_index], kin_eval[walker_index]))

            # zero kinetic energy
            if self.FLAGS.sampler in ["StochasticGradientLangevinDynamics",
                                      "GeometricLangevinAlgorithm_1stOrder",
                                      "GeometricLangevinAlgorithm_2ndOrder",
                                      "HamiltonianMonteCarlo",
                                      "BAOAB",
                                      "CovarianceControlledAdaptiveLangevinThermostat"]:
                check_kinetic, check_momenta, check_gradients, check_virials, check_noise = \
                    self.sess.run([
                        self.zero_assigner["kinetic_energy"],
                        self.zero_assigner["momenta"],
                        self.zero_assigner["gradients"],
                        self.zero_assigner["virials"],
                        self.zero_assigner["noise"]])
                for walker_index in range(self.FLAGS.number_walkers):
                    assert (abs(check_kinetic[walker_index]) < 1e-10)
                    assert (abs(check_momenta[walker_index]) < 1e-10)
                    assert (abs(check_gradients[walker_index]) < 1e-10)
                    assert (abs(check_virials[walker_index]) < 1e-10)
                    assert (abs(check_noise[walker_index]) < 1e-10)

            # get the weights and biases as otherwise the loss won't match
            # tf first computes loss, then gradient, then performs variable update
            # henc+ after the sample step, we would have updated variables but old loss
            if current_step % self.FLAGS.every_nth == 0:
                if self.config_map["do_write_trajectory_file"] or return_trajectories:
                    weights_eval, biases_eval = self.sess.run([all_weights, all_biases])
                    #[logging.info(str(item)) for item in weights_eval]
                    #[logging.info(str(item)) for item in biases_eval]

            # NOTE: All values from nodes contained in the same call to tf.run() with train_step
            # will be evaluated as if before train_step. Nodes that are changed in the update due to
            # train_step (e.g. momentum_t) however are updated.
            # In other words, whether we use
            #   tf.run([train_step, loss_eval], ...)
            # or
            #   tf.run([loss_eval, train_step], ...)
            # is not important. Only a subsequent, distinct tf.run() call would produce a different loss_eval.
            summary, _, acc, global_step, loss_eval = \
                self.sess.run(test_nodes, feed_dict=feed_dict)

            if self.FLAGS.sampler in ["StochasticGradientLangevinDynamics",
                                      "GeometricLangevinAlgorithm_1stOrder",
                                      "GeometricLangevinAlgorithm_2ndOrder",
                                      "HamiltonianMonteCarlo",
                                      "BAOAB",
                                      "CovarianceControlledAdaptiveLangevinThermostat"]:
                if self.FLAGS.sampler == "StochasticGradientLangevinDynamics":
                    gradients, virials, noise = \
                        self.sess.run([
                            self.static_vars["gradients"],
                            self.static_vars["virials"],
                            self.static_vars["noise"]])
                elif self.FLAGS.sampler == "HamiltonianMonteCarlo":
                    old_total_energy, kinetic_energy, momenta, gradients, virials = \
                        self.sess.run([
                            self.static_vars["total_energy"],
                            self.static_vars["kinetic_energy"],
                            self.static_vars["momenta"],
                            self.static_vars["gradients"],
                            self.static_vars["virials"]])
                else:
                    kinetic_energy, momenta, gradients, virials, noise = \
                        self.sess.run([
                            self.static_vars["kinetic_energy"],
                            self.static_vars["momenta"],
                            self.static_vars["gradients"],
                            self.static_vars["virials"],
                            self.static_vars["noise"]])

            for walker_index in range(self.FLAGS.number_walkers):
                if current_step >= self.FLAGS.burn_in_steps:
                    accumulated_loss_nominator[walker_index] += loss_eval[walker_index] * exp(- self.FLAGS.inverse_temperature * loss_eval[walker_index])
                    accumulated_loss_denominator[walker_index] += exp(- self.FLAGS.inverse_temperature * loss_eval[walker_index])
                    if self.FLAGS.sampler != "StochasticGradientLangevinDynamics":
                        accumulated_kinetic_energy[walker_index] += kinetic_energy[walker_index]
                    accumulated_virials[walker_index] += virials[walker_index]

            if current_step % self.FLAGS.every_nth == 0:
                current_time = time.process_time()
                time_elapsed_per_nth_step = current_time - last_time
                last_time = current_time
                logging.debug("Output step  # " \
                              + str(current_step) + ", time elapsed till last is " + str(time_elapsed_per_nth_step))
                if self.FLAGS.sampler == "HamiltonianMonteCarlo":
                    accepted_eval, rejected_eval = self.sess.run([
                        self.static_vars["accepted"], self.static_vars["rejected"]])

                for walker_index in range(self.FLAGS.number_walkers):
                    if self.config_map["do_write_trajectory_file"] or return_trajectories:
                        trajectory_line = [walker_index, global_step[walker_index]] \
                                          + ['{:{width}.{precision}e}'.format(loss_eval[walker_index], width=output_width,
                                                                              precision=output_precision)]
                        if len(weights_eval[walker_index]) > 0:
                            flat_array = neuralnet_parameters.flatten_list_of_arrays(weights_eval[walker_index])
                            trajectory_line += ['{:{width}.{precision}e}'.format(item, width=output_width, precision=output_precision) \
                                                for item in flat_array[:]]
                        if len(biases_eval[walker_index]) > 0:
                            flat_array = neuralnet_parameters.flatten_list_of_arrays(biases_eval[walker_index])
                            trajectory_line += ['{:{width}.{precision}e}'.format(item, width=output_width, precision=output_precision) \
                                                for item in flat_array[:]]

                        if self.config_map["do_write_trajectory_file"]:
                            self.trajectory_writer.writerow(trajectory_line)
                        if return_trajectories:
                            trajectory[walker_index].loc[written_row] = trajectory_line

                    if self.config_map["do_write_averages_file"] or return_averages:
                        if accumulated_loss_denominator[walker_index] > 0:
                            average_loss = accumulated_loss_nominator[walker_index]/accumulated_loss_denominator[walker_index]
                        else:
                            average_loss = 0.
                        if current_step >= self.FLAGS.burn_in_steps:
                            divisor = float(current_step + 1. - self.FLAGS.burn_in_steps)
                            average_kinetic_energy = accumulated_kinetic_energy[walker_index] / divisor
                            average_virials = abs(0.5 * accumulated_virials[walker_index]) / divisor
                        else:
                            average_kinetic_energy = 0.
                            average_virials = 0.
                        averages_line = [walker_index, global_step[walker_index], current_step] \
                                        + ['{:{width}.{precision}e}'.format(loss_eval[walker_index], width=output_width,
                                                                            precision=output_precision)] \
                                        + ['{:{width}.{precision}e}'.format(average_loss, width=output_width,
                                                                            precision=output_precision)]
                        if self.FLAGS.sampler == "StochasticGradientLangevinDynamics":
                            averages_line += ['{:{width}.{precision}e}'.format(average_virials, width=output_width,
                                                                               precision=output_precision)]
                        else:
                            averages_line += ['{:{width}.{precision}e}'.format(x, width=output_width,
                                                                           precision=output_precision)
                                          for x in [average_kinetic_energy,average_virials]]

                        if self.config_map["do_write_averages_file"]:
                            self.averages_writer.writerow(averages_line)
                        if return_averages:
                            averages[walker_index].loc[written_row] = averages_line

                    if self.config_map["do_write_run_file"] or return_run_info:
                        run_line  = []
                        if self.FLAGS.sampler in ["StochasticGradientLangevinDynamics",
                                                  "GeometricLangevinAlgorithm_1stOrder",
                                                  "GeometricLangevinAlgorithm_2ndOrder",
                                                  "HamiltonianMonteCarlo",
                                                  "BAOAB",
                                                  "CovarianceControlledAdaptiveLangevinThermostat"]:
                            run_line = [walker_index, global_step[walker_index], current_step] \
                                       + ['{:1.3f}'.format(acc[walker_index])] \
                                       + ['{:{width}.{precision}e}'.format(loss_eval[walker_index], width=output_width,
                                                                           precision=output_precision)] \
                                       + ['{:{width}.{precision}e}'.format(time_elapsed_per_nth_step, width=output_width,
                                                                           precision=output_precision)]
                            if self.FLAGS.sampler == "StochasticGradientLangevinDynamics":
                                run_line += ['{:{width}.{precision}e}'.format(x, width=output_width,
                                                                              precision=output_precision)
                                             for x in [sqrt(gradients[walker_index]), abs(0.5*virials[walker_index]), sqrt(noise[walker_index])]]
                            elif self.FLAGS.sampler == "HamiltonianMonteCarlo":
                                if (rejected_eval[walker_index]+accepted_eval[walker_index]) > 0:
                                    rejection_rate = rejected_eval[walker_index]/(rejected_eval[walker_index]+accepted_eval[walker_index])
                                else:
                                    rejection_rate = 0
                                run_line += ['{:{width}.{precision}e}'.format(loss_eval[walker_index] + kinetic_energy[walker_index],
                                                                              width=output_width,
                                                                              precision=output_precision)]\
                                           + ['{:{width}.{precision}e}'.format(old_total_energy[walker_index],
                                                                               width=output_width,
                                                                               precision=output_precision)]\
                                           + ['{:{width}.{precision}e}'.format(x, width=output_width,
                                                                               precision=output_precision)
                                              for x in [kinetic_energy[walker_index], sqrt(momenta[walker_index]), sqrt(gradients[walker_index]), abs(0.5*virials[walker_index])]]\
                                           + ['{:{width}.{precision}e}'.format(rejection_rate, width=output_width,
                                                                               precision=output_precision)]
                            else:
                                run_line += ['{:{width}.{precision}e}'.format(loss_eval[walker_index] + kinetic_energy[walker_index],
                                                                              width=output_width,
                                                                              precision=output_precision)]\
                                           + ['{:{width}.{precision}e}'.format(x, width=output_width,
                                                                               precision=output_precision)
                                              for x in [kinetic_energy[walker_index], sqrt(momenta[walker_index]), sqrt(gradients[walker_index]), abs(0.5*virials[walker_index]), sqrt(noise[walker_index])]]

                        if self.config_map["do_write_run_file"]:
                            self.run_writer.writerow(run_line)
                        if return_run_info:
                            run_info[walker_index].loc[written_row] = run_line

            if current_step % self.FLAGS.every_nth == 0:
                written_row+=1

            #if (i % logging.info_intervals) == 0:
                #logging.debug('Accuracy at step %s (%s): %s' % (i, global_step, acc))
                #logging.debug('Loss at step %s: %s' % (i, loss_eval))

            if (self.FLAGS.number_walkers > 1) and (self.FLAGS.collapse_after_steps != 0) and \
                    (current_step % self.FLAGS.collapse_after_steps == 0):
                # get walker 0's position
                weights_eval, biases_eval = self.sess.run([
                    self.weights[0].parameters, self.biases[0].parameters])

                # reset positions of walker 1 till end to that of walker 0
                # assign all in a single session run to allow parallelization
                collapse_feed_dict = {}
                assigns = []
                for walker_index in range(1,self.FLAGS.number_walkers):
                    # directly connecting the flat parameters tensor with the respective
                    # other walker's parameters' placeholder does not seem to work, i.e.
                    # replacing weights_eval -> self.weights[0].parameters
                    assert( len(self.weights[0].parameters) == len(self.weights[walker_index].placeholders))
                    for weight, weight_placeholder in zip(weights_eval,
                                                          self.weights[walker_index].placeholders):
                        collapse_feed_dict[weight_placeholder] = weight
                    assert( len(self.biases[0].parameters) == len(self.biases[walker_index].placeholders))
                    for bias, bias_placeholder in zip(biases_eval,
                                                      self.biases[walker_index].placeholders):
                        collapse_feed_dict[bias_placeholder] = bias
                    assigns.append(self.weights[walker_index].assign_all_t)
                    assigns.append(self.biases[walker_index].assign_all_t)
                # evaluate and assign all at once
                self.sess.run(assigns, feed_dict=collapse_feed_dict)

        logging.info("SAMPLED.")

        return run_info, trajectory, averages

    def _create_default_feed_dict_with_constants(self, walker_index=0):
        """ Construct an initial feed dict from all constant parameters
        such as step width, ...

        Here, we check whether the respective placeholder node is contained
        in the neural network and only in that case add the value to the
        feed_dict.

        Basically, we connect entries in the "FLAGS" structure that is parsed
        from cmd-line or created through `setup_parameters()` with the slew of
        placeholders in tensorflow's neural network.

        :param walker_index: index of walker whose placeholders to feed
        :return: feed_dict with constant parameters
        """

        # add sampler options only when they are present in parameter struct
        param_dict = {}
        for key in ["covariance_blending", "friction_constant", "inverse_temperature", "sigma", "sigmaA"]:
            if hasattr(self.FLAGS, key):
                param_dict[key] = getattr(self.FLAGS, key)
        # special case because key and attribute's name differ
        if hasattr(self.FLAGS, "hamiltonian_dynamics_time"):
            param_dict["next_eval_step"] = self.FLAGS.hamiltonian_dynamics_time

        # add other options that are present in any case
        param_dict.update({
            "current_step": 0,
            "keep_probability": self.FLAGS.dropout if self.FLAGS.dropout is not None else 0.,
            "learning_rate": self.FLAGS.step_width,
            "step_width": self.FLAGS.step_width,
        })

        # for each parameter check for placeholder and add to dict on its presence
        default_feed_dict = {}
        for key in param_dict.keys():
            if key in self.nn[walker_index].placeholder_nodes.keys():
                default_feed_dict.update({
                    self.nn[walker_index].placeholder_nodes[key]: param_dict[key]})

        return default_feed_dict


    def train(self, walker_index=0, return_run_info = False, return_trajectories = False, return_averages=False):
        """ Performs the actual training of the neural network `nn` given a dataset `ds` and a
        Session `session`.

        :param return_run_info: if set to true, run information will be accumulated
                inside a numpy array and returned
        :param return_trajectories: if set to true, trajectories will be accumulated
                inside a numpy array and returned (adhering to FLAGS.every_nth)
        :param return_averages: if set to true, accumulated average values will be
                returned as numpy array
        :return: either twice None or a pandas dataframe depending on whether either
                parameter has evaluated to True
        """
        assert( walker_index < self.FLAGS.number_walkers)

        placeholder_nodes = self.nn[walker_index].get_dict_of_nodes(["learning_rate", "y_"])
        test_nodes = [self.summary]+self.nn[walker_index].get_list_of_nodes(
            ["train_step", "accuracy", "global_step", "loss", "y_", "y"]) \
                     +[self.static_vars["gradients"]]

        output_width = 8
        output_precision = 8

        written_row = 0

        accumulated_virials = 0.

        averages = None
        if return_averages:
            steps = (self.FLAGS.max_steps % self.FLAGS.every_nth)+1
            header = self.get_averages_header(setup="train")
            no_params = len(header)
            averages = pd.DataFrame(
                np.zeros((steps, no_params)),
                columns=header)

        run_info = None
        if return_run_info:
            steps = (self.FLAGS.max_steps % self.FLAGS.every_nth)+1
            header = self.get_train_header()
            no_params = len(header)
            run_info = pd.DataFrame(
                np.zeros((steps, no_params)),
                columns=header)

        trajectory = None
        if return_trajectories:
            steps = (self.FLAGS.max_steps % self.FLAGS.every_nth)+1
            header = get_trajectory_header(
                self.weights[0].get_total_dof(),
                self.biases[0].get_total_dof())
            no_params = self.weights[0].get_total_dof()+self.biases[0].get_total_dof()+3
            trajectory = pd.DataFrame(
                np.zeros((steps, no_params)),
                columns=header)

        default_feed_dict = self._create_default_feed_dict_with_constants(walker_index)

        logging.info("Starting to train")
        last_time = time.process_time()
        for current_step in range(self.FLAGS.max_steps):
            logging.debug("Current step is " + str(current_step))

            # get next batch of data
            features, labels = self.input_pipeline.next_batch(self.sess)

            # place in feed dict
            feed_dict = default_feed_dict.copy()
            feed_dict.update({
                self.xinput: features,
                self.true_labels: labels
            })
            #logging.debug("batch is x: "+str(features[:])+", y: "+str(labels[:]))

            # zero accumulated gradient
            check_gradients, check_virials = self.sess.run([self.zero_assigner["gradients"][walker_index],
                                                            self.zero_assigner["virials"][walker_index]])
            assert (abs(check_gradients) < 1e-10)
            assert (abs(check_virials) < 1e-10)

            # get the weights and biases as otherwise the loss won't match
            # tf first computes loss, then gradient, then performs variable update
            # hence, after the sample step, we would have updated variables but old loss
            if current_step % self.FLAGS.every_nth == 0:
                if self.config_map["do_write_trajectory_file"] or return_trajectories:
                    weights_eval = self.weights[walker_index].evaluate(self.sess)
                    biases_eval = self.biases[walker_index].evaluate(self.sess)

            summary, _, acc, global_step, loss_eval, y_true_eval, y_eval, scaled_grad = \
                self.sess.run(test_nodes, feed_dict=feed_dict)

            gradients, virials = self.sess.run([self.static_vars["gradients"][walker_index],
                                                self.static_vars["virials"][walker_index]])
            if current_step >= self.FLAGS.burn_in_steps:
                accumulated_virials += virials

            if current_step % self.FLAGS.every_nth == 0:
                current_time = time.process_time()
                time_elapsed_per_nth_step = current_time - last_time
                last_time = current_time
                logging.debug("Output at step #" + str(current_step) + ", time elapsed till last is " + str(time_elapsed_per_nth_step))

                run_line = [0, global_step, current_step] + ['{:1.3f}'.format(acc)] \
                           + ['{:{width}.{precision}e}'.format(loss_eval, width=output_width,
                                                               precision=output_precision)] \
                           + ['{:{width}.{precision}e}'.format(time_elapsed_per_nth_step, width=output_width,
                                                               precision=output_precision)] \
                           + ['{:{width}.{precision}e}'.format(sqrt(gradients), width=output_width,
                                                               precision=output_precision)] \
                           + ['{:{width}.{precision}e}'.format(abs(0.5*virials),width=output_width,
                                                               precision=output_precision)]
                if self.config_map["do_write_run_file"]:
                    self.run_writer.writerow(run_line)
                if return_run_info:

                    run_info.loc[written_row] = run_line
                if self.config_map["do_write_averages_file"] or return_averages:
                    if current_step >= self.FLAGS.burn_in_steps:
                        average_virials = abs(0.5 * accumulated_virials) / (float(current_step + 1. - self.FLAGS.burn_in_steps))
                    else:
                        average_virials = 0.
                    averages_line = [0, global_step, current_step] \
                                    + ['{:{width}.{precision}e}'.format(loss_eval, width=output_width,
                                                                        precision=output_precision)] \
                                    + ['{:{width}.{precision}e}'.format(average_virials, width=output_width,
                                                                        precision=output_precision)]

                    if self.config_map["do_write_averages_file"]:
                        self.averages_writer.writerow(averages_line)
                    if return_averages:
                        averages.loc[written_row] = averages_line


                if return_trajectories or self.config_map["do_write_trajectory_file"]:
                    trajectory_line = [0, global_step] \
                                      + ['{:{width}.{precision}e}'.format(loss_eval, width=output_width,
                                                                          precision=output_precision)] \
                                      + ['{:{width}.{precision}e}'.format(item, width=output_width, precision=output_precision)
                                         for item in weights_eval] \
                                      + ['{:{width}.{precision}e}'.format(item, width=output_width, precision=output_precision)
                                         for item in biases_eval]
                    if self.config_map["do_write_trajectory_file"]:
                        self.trajectory_writer.writerow(trajectory_line)
                    if return_trajectories:
                        trajectory.loc[written_row] = trajectory_line
                written_row+=1

            logging.debug('Accuracy at step %s (%s): %s' % (current_step, global_step, acc))
            logging.debug('Loss at step %s: %s' % (current_step, loss_eval))
            #logging.debug('y_ at step %s: %s' % (i, str(y_true_eval[0:9].transpose())))
            #logging.debug('y at step %s: %s' % (i, str(y_eval[0:9].transpose())))
        logging.info("TRAINED down to loss %s and accuracy %s." % (loss_eval, acc))

        return run_info, trajectory, averages

    def compute_optimal_stepwidth(self, walker_index=0):
        assert( walker_index < self.FLAGS.number_walkers )
        placeholder_nodes = self.nn[walker_index].get_dict_of_nodes(["learning_rate", "y_"])

        # get first batch of data
        self.reset_dataset()
        features, labels = self.input_pipeline.next_batch(self.sess)

        # place in feed dict
        feed_dict = {
            self.xinput: features,
            placeholder_nodes["y_"]: labels,
            placeholder_nodes["learning_rate"]: self.FLAGS.step_width
        }
        if self.FLAGS.dropout is not None:
            feed_dict.update({placeholder_nodes["keep_prob"] : self.FLAGS.dropout})

        hessian_eval = self.sess.run(self.hessians[walker_index], feed_dict=feed_dict)
        lambdas, _ = sps.linalg.eigs(hessian_eval, k=1)
        optimal_step_width = 2/sqrt(lambdas[0])
        logging.info("Optimal step width would be "+str(optimal_step_width))


    def close_files(self):
        """ Closes the output files if they have been opened.
        """
        if self.config_map["do_write_averages_file"]:
            assert self.config_map["averages_file"] is not None
            self.config_map["averages_file"].close()
            self.config_map["averages_file"] = None
            self.averages_writer = None
        if self.config_map["do_write_run_file"]:
            assert self.config_map["csv_file"] is not None
            self.config_map["csv_file"].close()
            self.config_map["csv_file"] = None
            self.run_writer = None
        if self.config_map["do_write_trajectory_file"]:
            assert self.config_map["trajectory_file"] is not None
            self.config_map["trajectory_file"].close()
            self.config_map["trajectory_file"] = None
            self.trajectory_writer = None

    def save_model(self, filename):
        """ Saves the current neural network model to a set of files,
        whose prefix is given by filename.

        :param filename: prefix of set of model files
        :return: path where model was saved
        """
        return self.saver.save(self.sess, filename)

    def finish(self):
        """ Closes all open files and saves the model if desired
        """
        self.close_files()

        try:
            if self.FLAGS.save_model is not None:
                save_path = self.save_model(self.FLAGS.save_model.replace('.meta', ''))
                logging.debug("Model saved in file: %s" % save_path)
        except AttributeError:
            pass

    @staticmethod
    def _find_all_in_collections(_collection, _name):
        """ Helper function to return all indices of variables in a collection
         that match with the given `_name`. Note that this removes possible
         walker name scopes.

        :param _collection: collection to search through
        :param _name: tensor/variable name to look for
        :return: list of matching indices
        """
        variable_indices = []
        for i in range(len(_collection)):
            target_name = _collection[i].name
            walker_target_name = target_name[target_name.find("/")+1:]
            logging.debug("Comparing to %s and %s" % (target_name, walker_target_name))
            if target_name == _name or walker_target_name == _name:
                variable_indices.append(i)
        return variable_indices

    @staticmethod
    def _extract_from_collections(_collection, _indices):
        """ Helper function to remove all elements associated to each index
        in `indices` from `collections`, gathering them in a list that is
        returned

        :param _collection: collection to remove elements from
        :param _indices: list of indices to extract
        :return: list of elements removed from collection
        """
        variables = []
        _indices.sort(reverse=True)
        for i in _indices:
            variables.append(_collection[i])
            del _collection[i]
        return variables

    @staticmethod
    def _fix_parameter_in_collection(_collection, _name, _collection_name="collection"):
        """ Allows to fix a parameter (not modified during optimization
        or sampling) by removing the first instance named _name from trainables.

        :param _collection: (trainables or other) collection to remove parameter from
        :param _name: name of parameter to fix
        :return: None or Variable ref that was fixed
        """
        variable_indices = model._find_all_in_collections(_collection, _name)
        logging.debug("Indices matching in "+_collection_name+" with "
                     +_name+": "+str(variable_indices))
        fixed_variable = model._extract_from_collections(_collection, variable_indices)
        return fixed_variable

    @staticmethod
    def _fix_parameter(_name):
        """ Allows to fix a parameter (not modified during optimization
        or sampling) by removing the first instance named _name from trainables.

        :param _name: name of parameter to fix
        :return: None or Variable ref that was fixed
        """
        variable = None
        trainable_collection = tf.get_collection_ref(tf.GraphKeys.TRAINABLE_VARIABLES)
        if "weight" in _name:
            other_collection = tf.get_collection_ref(tf.GraphKeys.WEIGHTS)
        elif "bias" in _name:
            other_collection = tf.get_collection_ref(tf.GraphKeys.BIASES)
        else:
            logging.warning("Unknown parameter category for "+str(_name) \
                            +"), removing only from trainables.")

        trainable_variable = model._fix_parameter_in_collection(trainable_collection, _name)
        variable = model._fix_parameter_in_collection(other_collection, _name)

        #print(tf.get_collection_ref(tf.GraphKeys.TRAINABLE_VARIABLES))
        #if "weight" in _name:
        #    print(tf.get_collection_ref(tf.GraphKeys.WEIGHTS))
        #else:
        #    print(tf.get_collection_ref(tf.GraphKeys.BIASES))

        if trainable_variable == variable:
            return variable
        else:
            return None

    @staticmethod
    def _assign_parameter(_var, _value):
        """ Creates an assignment node, adding it to the graph.

        :param _var: tensorflow variable ref
        :param _value: value to assign to it, must have same shape
        :return: constant value node and assignment node
        """
        value_t = tf.constant(_value, dtype=_var.dtype)
        assign_t = _var.assign(value_t)
        return value_t, assign_t

    def fix_parameters(self, names):
        """ Fixes the parameters given by their names

        :param names: list of names
        :return: list of tensorflow variables that are fixed
        """
        retlist = []
        for name in names:
            logging.debug("Looking for variable %s to fix." % (name))
            # look for tensor in already fixed variables
            variable_list = None
            for k in self.fixed_variables.keys():
                logging.debug("Comparing against fixed variable "+str(k))
                if k == name:
                    variable_list = self.fixed_variables[k]
                    break
            # if not found, fix it. Otherwise, simply add
            if variable_list is None:
                retvariable_list = self._fix_parameter(name)
                logging.debug("Updated fixed parameters by: "+str(retvariable_list))
                if retvariable_list is not None:
                    if name in self.fixed_variables.keys():
                        self.fixed_variables[name].extend(retvariable_list)
                    else:
                        self.fixed_variables[name] = retvariable_list
                    retlist.append(name)
            else:
                retlist.append(name)
        return retlist

    def assign_current_step(self, step, walker_index=0):
        assert( walker_index < self.FLAGS.number_walkers )
        # set step
        if ('global_step' in self.nn[walker_index].summary_nodes.keys()):
            sample_step_placeholder = self.step_placeholder[walker_index]
            feed_dict = {sample_step_placeholder: step}
            set_step = self.sess.run(self.global_step_assign_t[walker_index], feed_dict=feed_dict)
            assert (set_step == step)

    def assign_neural_network_parameters(self, parameters, walker_index=0):
        """ Assigns the parameters of the neural network from
        the given array.

        :param parameters: list of values, one for each weight and bias
        :param walker_index: index of the replicated network (in the graph)
        """
        weights_dof = self.weights[walker_index].get_total_dof()
        self.weights[walker_index].assign(self.sess, parameters[0:weights_dof])
        self.biases[walker_index].assign(self.sess, parameters[weights_dof:])

    def assign_weights_and_biases(self, weights_vals, biases_vals, walker_index=0, do_check=False):
        """ Assigns weights and biases of a neural network.

        :param weights_vals: flat weights parameters
        :param biases_vals: flat bias parameters
        :param walker_index: index of the replicated network (in the graph)
        :param do_check: whether to check set values (and print) or not
        :return evaluated weights and bias on do_check or None otherwise
        """
        self.weights[walker_index].assign(self.sess, weights_vals)
        self.biases[walker_index].assign(self.sess, biases_vals)

        # get the input and biases to check against what we set
        if do_check:
            weights_eval = self.weights[walker_index].evaluate(self.sess)
            biases_eval = self.biases[walker_index].evaluate(self.sess)
            logging.info("Evaluating walker #"+str(walker_index) \
                         +" at weights " + str(weights_eval[0:10]) \
                         + ", biases " + str(biases_eval[0:10]))
            return weights_eval, biases_eval
        return None

    def assign_weights_and_biases_from_dataframe(self, df_parameters, rownr, walker_index=0, do_check=False):
        """ Parse weight and bias values from a dataframe given a specific step
        to set the neural network's parameters.

        :param df_parameters: pandas dataframe
        :param rownr: rownr to set
        :param walker_index: index of the replicated network (in the graph)
        :param do_check: whether to evaluate (and print) set parameters
        :return evaluated weights and bias on do_check or None otherwise
        """
        # parse csv file
        parameters = {}
        for keyname in df_parameters.columns:
            if (keyname[1] >= "0" and keyname[1] <= "9"):
                if ("w" == keyname[0]):
                    fullname = "weight"
                elif "b" == keyname[0]:
                    fullname = "bias"
                else:
                    # not a parameter column
                    continue
                fullname += keyname[1:]
                parameters[fullname] = df_parameters.loc[rownr, [keyname]].values[0]
            else:
                if ("weight" in keyname) or ("bias" in keyname):
                    parameters[keyname] = df_parameters.loc[rownr, [keyname]].values[0]
        logging.debug("Read row "+str(rownr)+":"+str([parameters[key] for key in ["weight0", "weight1", "weight2"] if key in parameters.keys()]) \
                      +"..."+str([parameters[key] for key in ["bias0", "bias1", "bias2"] if key in parameters.keys()]))

        # create internal array to store parameters
        weights_vals = self.weights[walker_index].create_flat_vector()
        biases_vals = self.biases[walker_index].create_flat_vector()
        weights_vals[:weights_vals.size] = [parameters[key] for key in sorted(parameters.keys()) if "w" in key]
        biases_vals[:biases_vals.size] = [parameters[key] for key in sorted(parameters.keys()) if "b" in key]
        return self.assign_weights_and_biases(weights_vals, biases_vals, walker_index, do_check)

    def assign_weights_and_biases_from_file(self, filename, step, walker_index=0, do_check=False):
        """ Parse weight and bias values from a CSV file given a specific step
        to set the neural network's parameters.

        :param filename: filename to parse
        :param step: step to set (i.e. value in "step" column designates row)
        :param walker_index: index of the replicated network (in the graph)
        :param do_check: whether to evaluate (and print) set parameters
        :return evaluated weights and bias on do_check or None otherwise
        """
        # parse csv file
        df_parameters = pd.read_csv(filename, sep=',', header=0)
        if step in df_parameters.loc[:, ['step']].values:
            rownr = np.where(df_parameters.loc[:, ['step']].values == step)[0]
            self.assign_current_step(step, walker_index=walker_index)
            return self.assign_weights_and_biases_from_dataframe(
                df_parameters=df_parameters,
                rownr=rownr,
                walker_index=walker_index,
                do_check=do_check
            )
        else:
            logging.debug("Step " + str(step) + " not found in file.")
            return None

    def create_assign_parameters(self, variables, values):
        """ Creates assignment operation for multiple parameters at once.

        :param variables: dict of tensorflow variable names and list of variable
                tensors
        :param values: list of values to assign to
        """
        logging.debug("Assigning to vars: "+str(variables))
        logging.debug("Assigning values :"+str(values))
        assert( len(variables) == len(values) )
        assigns=[]
        for i in range(len(variables)):
            value_t, assign_t = self._assign_parameter(
                variables[i],
                np.reshape(values[i], newshape=variables[i].shape))
            assigns.append(assign_t)

        return assigns

    @staticmethod
    def split_parameters_as_names_values(_string):
        """ Extracts parameter names and values from the given string in the form:
         name=value;name=value;...

        :param _string: string to tokenize
        """
        names=[]
        values=[]
        for a in _string.split(";"):
            if len(a) <= 1:
                continue
            b=a.split("=", 2)
            names.append(b[0])
            values.append(np.fromstring(b[1], dtype=float, sep=","))
        return names, values<|MERGE_RESOLUTION|>--- conflicted
+++ resolved
@@ -56,13 +56,10 @@
                 self.FLAGS.dimension = sum([file_length(filename)
                                             for filename in FLAGS.batch_data_files]) \
                                        - len(FLAGS.batch_data_files)
-<<<<<<< HEAD
-=======
                 if self.output_dimension == 1:
                     self.output_type = "binary_classification"  # labels in {-1,1}
                 else:
                     self.output_type = "onehot_multi_classification"
->>>>>>> a9551916
             elif FLAGS.batch_data_file_type == "tfrecord":
                 self.FLAGS.dimension = self._get_dimension_from_tfrecord(FLAGS.batch_data_files)
                 self.output_type = "onehot_multi_classification"
@@ -402,28 +399,9 @@
             self.xinput, self.x = create_input_layer(self.input_dimension, input_columns)
 
         if self.nn is None:
-<<<<<<< HEAD
             self.nn = []
             self.loss = []
             self.trainables = []
-=======
-            self.nn = NeuralNetwork()
-            hidden_dimension = [int(i) for i in get_list_from_string(self.FLAGS.hidden_dimension) if int(i) != 0]
-            activations = NeuralNetwork.get_activations()
-            self.loss = self.nn.create(
-                self.x, hidden_dimension, self.output_dimension,
-                seed=self.FLAGS.seed,
-                add_dropped_layer=(self.FLAGS.dropout is not None),
-                hidden_activation=activations[self.FLAGS.hidden_activation],
-                output_activation=activations[self.FLAGS.output_activation],
-                loss_name=self.FLAGS.loss
-            )
-            self.nn.summary_nodes["accuracy"] = NeuralNetwork.add_accuracy_summary(
-                self.nn.placeholder_nodes["y"],
-                self.nn.placeholder_nodes["y_"],
-                self.output_type)
-
->>>>>>> a9551916
             if self.FLAGS.do_hessians or add_vectorized_gradients:
                 self.gradients = []
                 if self.FLAGS.do_hessians:
@@ -452,6 +430,10 @@
                         output_activation=activations[self.FLAGS.output_activation],
                         loss_name=self.FLAGS.loss
                     ))
+                    self.nn[-1].summary_nodes["accuracy"] = NeuralNetwork.add_accuracy_summary(
+                        self.nn[-1].placeholder_nodes["y"],
+                        self.nn[-1].placeholder_nodes["y_"],
+                        self.output_type)
 
                     if self.FLAGS.do_hessians or add_vectorized_gradients:
                         # create node for gradient and hessian computation only if specifically
