--- conflicted
+++ resolved
@@ -454,13 +454,9 @@
             calculate_accumulates = self._get_global_placeholder("calculate_accumulates")
 
             if optimizer_method == "GradientDescent":
-<<<<<<< HEAD
                 optimizer = GradientDescent(calculate_accumulates, learning_rate)
-=======
-                optimizer = GradientDescent(learning_rate)
             elif optimizer_method == "BarzilaiBorweinGradientDescent":
-                optimizer = BarzilaiBorweinGradientDescent(learning_rate)
->>>>>>> 61938082
+                optimizer = BarzilaiBorweinGradientDescent(calculate_accumulates, learning_rate)
             else:
                 raise NotImplementedError("Unknown optimizer_method")
             if len(prior) != 0:
