--- conflicted
+++ resolved
@@ -1,27 +1,27 @@
-﻿<?xml version='1.0' encoding='UTF-8'?>
+﻿<?xml version='1.0' encoding='UTF-8'?>
 <!DOCTYPE book PUBLIC "-//OASIS//DTD DocBook XML V4.5//EN" "http://www.oasis-open.org/docbook/xml/4.5/docbookx.dtd" [
   <!ENTITY dataset_two_clusters SYSTEM "pictures/dataset_two_clusters.png" NDATA PNG>
   <!ENTITY simple_single_layer_perceptron SYSTEM "pictures/simple_single_layer_perceptron.png" NDATA PNG>
-]>
+]>
 <book xmlns="http://docbook.org/ns/docbook" xmlns:xlink="http://www.w3.org/1999/xlink" xmlns:xi="http://www.w3.org/2001/XInclude" xmlns:svg="http://www.w3.org/2000/svg" xmlns:mml="http://www.w3.org/1998/Math/MathML" xmlns:html="http://www.w3.org/1999/xhtml" xmlns:db="http://docbook.org/ns/docbook" version="5.0">
-<info>
+<info>
   <title>DataDrivenSampler</title>
-  <subtitle>Manual</subtitle>
+  <subtitle>Manual</subtitle>
   <author>
-      <personname>
-        <firstname>Frederik</firstname>
+      <personname>
+        <firstname>Frederik</firstname>
         <surname>Heber</surname>
-      </personname>
+      </personname>
       <email>frederik.heber@gmail.com</email>
       <affiliation>
-        <orgname>The University of Edinburgh</orgname>
+        <orgname>The University of Edinburgh</orgname>
         <address>School of Mathematics, 5613, JCMB, Peter Guthrie Tait Road, Edinburgh, EH9 3FD </address>
-      </affiliation>
+      </affiliation>
   </author>
   <copyright>
     <holder>The University of Edinburgh, all rights reserved</holder>
     <year>2017</year>
-  </copyright>
+  </copyright>
    <cover>
         <para role="tagline">The Official Documentation for DataDrivenSampler</para>
         <mediaobject>
@@ -50,7 +50,7 @@
       </cover>
 </info>
 
-  <chapter xml:id="introduction">
+  <chapter xml:id="introduction">
     <title xml:id="introduction.title">Introduction</title>
     <section xml:id="introduction.whatis">
       <title xml:id="introduction.whatis.title">What is DataDrivenSampler?</title>
@@ -207,7 +207,7 @@
       error and auxiliary files.
       Please mind sensible space restrictions of email attachments.</para>
     </section>
-  </chapter>
+  </chapter>
   
   <chapter xml.id="quickstart">
     <title  xml.id="quickstart.title">Quickstart</title>
@@ -463,40 +463,6 @@
         and HamiltonianMonteCarlo, where the first refers to 
         StochasticGradientLangevinDynamics [Welling, Teh, 2011]. GLA 2nd or 
         BAOAB is currently recommended to use.</para>
-<<<<<<< HEAD
-        <para>Note that you may add a prior to the sampling. At the current 
-        state two kinds of priors as follows are available. In <quote>FLAGS</quote>
-        <command>prior_upper_boundary</command> and 
-        <command>prior_lower_boundary</command> give the admitted interval
-        per parameter. Within a relative distance of 0.01 (with respect to 
-        length of domain) a force increase with the distance where the power
-        is determined by <command>prior_power</command>.
-        In essence, this will constrain the sampling to within the domain. The
-        force is modified by <command>prior_factor</command>.</para>
-        <para>If upper and lower boundary coincide, then we have the case
-        of tethering, where all parameters are pulled inward to the same 
-        point.</para>
-        <para>The prior can also be using during optimization. However, then
-        parameters may oscillate between two values if the minimum is not
-        contained in the domain set by the prior or if does not coincide with
-        the tethered position.</para>
-        <note>The prior force is acting directly on the variables. It does not 
-        modify momentum. Moeover, it is a force! In other words, it depends on
-        step width. If the step width is too large and if the repelling force
-        increases too steeply close to the walls with respect to the normal
-        dynamics of the system, it may blow up.
-        </note>
-        <note>The samplers react differently to the prior: This is important 
-        if high temperatures are used. Some are more unstable than others, 
-        i.e. require smaller step widths, such that the boundary is actually 
-        maintained. This is especially so for SGLD and to some extent HMC. 
-        BAOAB and the GLA are very well-behaved.</note>
-        <para>We might also concatenate optimize and sample if in between the
-        two we adjust FLAGS as follows:
-        <example xml:id="quickstart.python.sampling.example.combined">
-          <title>Optimizing first and subsequent sampling</title>
-          <programlisting><xi:include  href="python/optimize_sample.py"  parse="text"  
-=======
         <section xml:id="quickstart.python.sampling.supply_dataset">
           <title  xml:id="quickstart.python.sampling.supply_dataset.title">Provide your own dataset</title>
           <para>Using the Python API you can directly supply your own dataset, 
@@ -504,7 +470,6 @@
           <example xml:id="quickstart.python.supply_dataset.example">
             <title>Supplying a dataset in the form of a numpy array (parsed from a CSV file)</title>
             <programlisting><xi:include  href="python/supply_dataset.py"  parse="text"  
->>>>>>> 7d40689c
       xmlns:xi="http://www.w3.org/2001/XInclude"/></programlisting>
           </example>
           <para>The major difference is that <command>batch_data_files</command>
@@ -603,7 +568,7 @@
         0.1 relative noise.</para>
       </section>
       <section xml:id="quickstart.cmdline.parsing_dataset">
-        <title  xml:id="quickstart.cmdline.parsing_dataset.title">Creating the dataset</title>
+        <title  xml:id="quickstart.cmdline.parsing_dataset.title">Parsing the dataset</title>
         <para>Similarly, for testing the dataset can be parsed using the same
         tensorflow machinery as is done for sampling and optimizing, using</para>
         <example xml:id="quickstart.cmdline.parsing_dataset.example">
@@ -973,8 +938,8 @@
     </itemizedlist>
   </section>
 </chapter>
-  <chapter>
-    <title>Acknowledgements</title>
-    <para>Thanks to all users of the code!</para>
-  </chapter>
-</book>
+  <chapter>
+    <title>Acknowledgements</title>
+    <para>Thanks to all users of the code!</para>
+  </chapter>
+</book>