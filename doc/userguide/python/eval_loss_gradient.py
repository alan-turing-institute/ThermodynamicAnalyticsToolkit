--- conflicted
+++ resolved
@@ -11,12 +11,8 @@
 nn = model(FLAGS)
 
 # prepare network and input pipeline
-<<<<<<< HEAD
 nn.init_input_pipeline()
-nn.init_network(None, setup="sample",
-=======
 nn.init_network(None, setup="None",
->>>>>>> fd716388
                 add_vectorized_gradients=True)
 nn.reset_dataset()
 
