[[reference]]
The reference
-------------

[[reference.concepts]]
General concepts
~~~~~~~~~~~~~~~~

Before we dive into the internals of this program suite, let us first
introduce some general underlying concepts assuming that the reader is
only roughly familiar with them. This is not meant as a replacement for
the study of more in-depth material but should rather be seen as a
reminder of the terms and notation that will appear later on.

- Dataset
+
The dataset contains a fixed number of datums of input tuples and output
tuples. They are typically referred to as _features_ and _labels_ in
the machine learning community. Basically, they are samples taken from
the unknown function which we wish to approximate using the neural
network. If the output tuples are binary in each component, the
approximation problem is called a _classification_ problem. Otherwise,
it is a _regression_ problem.

- Neural network
+
The neural network is a black-box representing a certain set of general
functions that are efficient in solving classification problems (among
others). They are parametrized explicitly using weights and biases and
implicitly through the topology of the network (connections of nodes
residing in layers) and the activation functions used. Moreover, the
loss function determines the best set of parameters for a given task.

- Loss
+
The default is 'mean_squared'.

The loss function determines for a given (labeled) dataset what set of
neural network's parameters are best. Note that there are losses that do
not require labels though. Different losses result in different set of
parameters. It is a high-dimensional manifold that we want to learn and
capture using the neural network. It implicitly depends on the given
dataset and explicitly on the parameters of the neural network, namely
weights and biases. Dual to the loss function is the network's output
that explicitly depends on the dataset's current datum (fed into the
network) and implicitly on the parameters.
+
Most important to understand about the loss is that it is a _non-convex_
function and therefore in general does not just have a single minimum.
This makes the task of finding a good set of parameters that (globally)
minimize the loss difficult as one would have to find each and every
minima in this high-dimensional manifold and check whether it is
actually the global one.

- Momenta and kinetic energy
+
Momenta is a concept taken over from physics where the parameters are
considered as particles each in a one-dimensional space where the loss
is a potential function whose ( negative) gradient acts as a force onto
the particle driving them down-hill (towards the local minimum). This
force is integrated in a classical Newton's mechanic style, i.e.
Newton's equation of motion is discretized with small time steps
(similar to the learning rate in Gradient Descent). This gives first
rise to/velocity and second to momenta, i.e. second order ordinary
differential equation (ODE) split up into a system of two
one-dimensional ODEs. There are numerous stable time integrators, i.e.
velocity Verlet/leapfrog, that are employed to propagate both particle
position (i.e. the parameter value) and its momentum through time. Note
that momentum and velocity are actually equivalent as usually the mass
is set to unity.
+
The kinetic energy is computed as sum over kinetic energies of each parameter.

- Virials
+
Virials are defined as one half of the sum over the scalar product of
gradients with parameters, see https://en.wikipedia.org/wiki/Virial_theorem.


- Optimizers
+
Optimizers are used to drive the parameters to the local minimum from a
given (random) starting position. <<GD>> is best known,
but there are more elaborate Optimizers that use the concept of momentum
as well. This helps in overcoming flat parts of the manifold where the
gradient is effectively zero but momentum still drives the particles
towards the minimum.

- Samplers
+
The goal of samplers is different than the goal of optimizers. Samplers
such as <<GLA>> aim at discovering a great deal of the manifold, not constraint
to the local minimum. Usually, they are started from the local minimum and
drive the particles further and further out until new minima are found
between which potential barriers had to be overcome.

[[reference.neural_networks]]
Neural Networks
~~~~~~~~~~~~~~~

A neural network (NN) is a tool used in the context of machine learning.
Formally, it is a graph with nodes and edges, where nodes represent
(simple) functions. The edges represent scalar values by which the
output of one node is scaled as input to another node. The scalar value
is called _weight_ and each node also has a constant value, the _bias_,
that does not depend on the input of other nodes. Nodes are organized in
layers and nodes are (mostly) only connected between adjacent layer.
Special are the very first layer with input nodes that simply accept
input from the user and the very last layer whose output is eventually
all that matters.

Typically, a NN might be used for the task of classification: Data is
fed into the network's input layer and its output layer has nodes equal
to the number of classes to be distinguished. This can for example be
used for image classification.

The essential task at hand is to determine a good set of parameters,
i.e. values for the weights and biases, such that the task is performed
best with respect to some measure.

[[reference.loss]]
The loss function
~~~~~~~~~~~~~~~~~

At the moment, there are two little utility programs that help in
evaluating the loss function given a certain dataset, namely the
`TATiLossFunctionSampler`. Let us give an example call right away.

[source,bash]
---------------
include::cmdline/lossfunctionsampler-trajectory.sh[]
---------------

It takes as input the dataset file `dataset-twoclusters.csv` and
either a parameter file +trajectory.csv+. This will cause the program
the re-evaluate the loss function at the trajectory points which should
hopefully give the same values as already stored in the trajectory file
itself.

However, this may be used with a different dataset file, e.g. the
testing or validation dataset, in order to evaluate the generalization
error in terms of the overall accuracy or the loss at the points along
the given trajectory.

Interesting is also the second case, where instead of giving a
parameters file, we sample the parameter space equidistantly as follows:

[source,bash]
---------------
include::cmdline/lossfunctionsampler-grid.sh[]
---------------

Here, sample for each weight in the interval [-5,5] at 11 points (10 +
endpoint), and similarly for the weights in the interval [-1,1] at 5
points.

[NOTE]
====
For anything but trivial networks the computational cost quickly becomes
prohibitively large. However, you may use `fix_parameter` to lower the
computational cost by choosing a certain subsets of weights and biases to
sample.
====

[source,bash]
---------------
include::cmdline/lossfunctionsampler-fix_parameter.sh[]
---------------

Moreover, using `exclude_parameters` can be used to exclude parameters
from the variation, i.e. this subset is kept at fixed values read from
the file given by `parse_parameters_file` where the row designated by
the value in `parse_steps` is taken.

This can be used to assess the shape of the loss manifold around a found
minimum.

[source,bash]
---------------
include::cmdline/lossfunctionsampler-exclude_parameters.sh[]
---------------

Here, we have excluded the second weight, named *w1*, from the sampling.
Note that all weight and all bias degrees of freedom are simply
enumerated one after the other when going from the input layer till the
output layer.

Furthermore, we have specified a file containing center points for all
excluded parameters. This file is of CSV style having a column *step* to
identify which row is to be used and moreover a column for every
(excluded) parameter that is fixed at a value unequal to 0. Note that
the minima file written by `TATiExplorer` can be used as this centers
file. Moreover, also the trajectory files have the same structure.

[[reference.network]]
The learned function
~~~~~~~~~~~~~~~~~~~~

The second little utility programs does not evaluate the loss function
itself but the unknown function learned by the neural network depending
on the loss function, called the +TATiInputSpaceSampler+. In other
words, it gives the classification result for data point sampled from an
equidistant grid. Let us give an example call right away.

[source,bash]
---------------
include::cmdline/inputspacesampler.sh[]
---------------

Here, `batch_data_files` is an input file but it does not need to be
present. (Sorry about that abuse of the parameter as usually
`batch_data_files` is read-only. Here, it is overwritten!). Namely, it
is generated by the utility in that it equidistantly samples the input
space, using the interval [-4,4] for each input dimension and 10+1
samples (points on -4 and 4 included). The parameters file
+trajectory.csv+ now contains the values of the parameters (weights
and biases) to use on which the learned function depends or by, in other
words, by which it is parametrized. As the trajectory contains a whole
flock of these, the `parse_steps` parameter tells it which steps to
use for evaluating each point on the equidistant input space grid,
simply referring to rows in said file.

[NOTE]
====
For anything but trivial input spaces the computational cost quickly
becomes prohibitively large. But again `fix_parameters` is heeded and can be
used to fix certain parameters. This is even necessary if parsing a trajectory
that was created using some parameters fixed as they then will _not_
appear in the set of parameters written to file. This will raise an
error as the file will contain too few values.
====

[[reference.samplers]]
Samplers
~~~~~~~~

Samplers are discretizations of a given dynamical system, set by an ODE or
SDE. In our case, it is mostly Langevin dynamics. Given that the  sampler
is ergodic we can replace integrals over the whole domain by integrals along
sufficiently long trajectories.

Certain asymptotical properties are inherently connected to the respective
dynamics, for example, the average kinetic energy. It can evaluated as average
by integrating along the trajecories. However, as it is not possible to
integrate the continuous dynamics directly, we rely on the respective
discretizen, the sampler, which naturally introduces an error.

This discretization error depends on the chosen _finite step width_ by which
the trajectories are produced. It shows as a finite error to the
asymptotical value regardless of the length of the trajectory. Choosing a
smaller step width will produce an error.

This can be observed for the average kinetic energy by looking at a small
example network and dataset and producing sufficiently long trajectories.
If one plots the difference against the known asymptotical value (namely
latexmath:[\frac{N^\text{dof}}{2} k_B T] with temperature *T*, and degrees of
freedom latexmath:[N^\text{dof}]) over different step widths in double
logarithmic fashion, one obtains straight lines whose slope depends on the
discretization order.

Different samplers have different discretization orders and the order also
depends on the observed quantity.

This makes picking the right sampler a critical choice: From a statistical point
of view the most accurate sampler is best, i.e. the one having the highest
discretization order. However, as all of them have roughly the same
computational cost, it is generally recommended to pick BAOAB which has second
order convergence and even fourth order in the high-friction limit, see
<<Leimkuhler2012>> for details.

NOTE: At the beginning of each the following subsections we give the name of
the respective sampler in order to activate it using the *sampler* keyword,
see <<quickstart.simulation.sampling>> and <<quickstart.cmdline.sampling>>.

[[reference.samplers.sgld]]
Stochastic Gradient Langevin Dynamics
^^^^^^^^^^^^^^^^^^^^^^^^^^^^^^^^^^^^^

*sampler*: +StochasticGradientLangevinDynamics+

The Stochastic Gradient Langevin Dynamics (SGLD) was proposed by
<<Welling2011>> based on the <<SGD>>[Stochastic Gradient Descent], which is a
variant of the <<GD>>[Gradient Descent] using only a subset of the dataset
for computing gradients. The central idea behind SGLD was to add an
additional noise term whose magnitude then controls the noise induced by
the approximate gradients.

Implements a Stochastic Gradient Langevin Dynamics Sampler
  in the form of a TensorFlow Optimizer, overriding tensorflow.python.training.Optimizer.

The step update is:
latexmath:[\theta^{n+1} = \theta^{n} - \beta \nabla  U(\theta) \Delta t + \sqrt{\Delta t} G^n],
where
latexmath:[\beta] is the inverse temperature coefficient, latexmath:[\Delta t] is the (discretization)
step width and latexmath:[\theta] is the parameter vector and latexmath:[U(\theta)] the energy or loss function.

[NOTE]
====
*SGLD* is very much like *SGD* and *GD* in terms that the `step_width` needs
to be small enough with respect to the gradient sizes of your problem.
====

[[reference.samplers.ccadl]]
Covariance Controlled Adaptive Langevin
^^^^^^^^^^^^^^^^^^^^^^^^^^^^^^^^^^^^^^^

*sampler*: +CovarianceControlledAdaptiveLangevin+

This is an extension of Stochastic Gradient Descent proposed by
<<Shang2015>>. The key idea is to dissipate the extra heat caused by the
approximate gradients through a suitable thermostat. However, the
discretisation used here is not based on the (first-order)
Euler-Maruyama as <<SGLD>> but on <<GLA>> 2nd order.

[NOTE]
====
`sigma` and `sigmaA` are two additional parameters that control the action
of the thermostat. Moreover, we require the same parameters as for <<GLA>> 2nd
order.
====

[[reference.samplers.gla]]
Geometric Langevin Algorithms
^^^^^^^^^^^^^^^^^^^^^^^^^^^^^

*sampler*: +Geometric Langevin Algorithms_1stOrder+, +Geometric Langevin Algorithms_2ndOrder+

GLA results from a first-order splitting between the Hamiltonian and the
Ornstein-Uhlenbeck parts, see <<Leimkuhler2015>>[section 2.2.3, Leimkuhler 2015] and also
<<Leimkuhler2012>>. If the Hamiltonian part is discretized with a scheme of second order as in *GLA2*,
it provides second order accuracy at basically no extra
cost.

The update step of the parameters for second order GLA is BABO:

latexmath:[B: p^{n+1/2} = p^n -\nabla U(q^n)\frac{\Delta t}{2}]

latexmath:[A: q^{n+1} =q^n+M^{-1}p^{n+1/2}\Delta t]

latexmath:[B: \tilde{p}^{n+1} = p^{n+1/2} -\nabla U(q^{n+1})\frac{\Delta t}{2}]

latexmath:[O: p^{n+1} = \alpha_{\Delta t}\tilde{p}^{n+1}+ \sqrt{\frac{1-\alpha_{\Delta t}^2}{\beta}M}G^n]
where latexmath:[\alpha_{\Delta t}=exp(-\gamma \Delta t)] and latexmath:[G\sim N (0, 1)].

The first order GLA is BAO.

[NOTE]
====
All GLA samplers have two more parameters: `inverse_temperature` (usually denoted as latexmath:[\beta]) and `friction_constant` (usually denoted as latexmath:[\gamma]). Inverse
temperature controls the average momentum of each parameter while the
friction constant decides over how much of the momentum is replaced by
random noise, i.e. the random walker character of the trajectory.

Good values for beta depend on the loss manifold and its barriers and
need to be find by try&error at the moment.
====

[[reference.samplers.baoab]]
BAOAB
^^^^^

*sampler*: +BAOAB+

BAOAB derives from the basic building blocks A (position update), B
(momentum update), and O (noise update) into which the Langevin system
is split up. Each step is solved in a separate step. Hence, we perform a
B step, then an A step, ... and so on. This scheme has second-order
accuracy and superb overall accuracy with respect to positions. See
<<Leimkuhler2012>> for more details.

The update step of the parameters is:

latexmath:[B: p^{n+1/2} = p^n -\nabla U(q^n)\frac{\Delta t}{2}]

latexmath:[A: q^{n+1} =q^n+M^{-1}p^{n+1/2}\frac{\Delta t}{2}]

latexmath:[O: p^{n+1} = \alpha_{\Delta t}\tilde{p}^{n+1}+ \sqrt{\frac{1-\alpha_{\Delta t}^2}{\beta}M}G^n]

latexmath:[A: q^{n+1} =q^n+M^{-1}p^{n+1/2}\frac{\Delta t}{2}]

latexmath:[B: p^{n+1/2} = p^n -\nabla U(q^n)\frac{\Delta t}{2}]

where latexmath:[\alpha_{\Delta t}=exp(-\gamma \Delta t)] and latexmath:[G\sim N (0, 1)].


[NOTE]
====
BAOAB has the same two additional parameters as given in the <<GLA>>s.
====

[[reference.samplers.hmc]]
Hamiltonian Monte Carlo
^^^^^^^^^^^^^^^^^^^^^^^

*sampler*: +HamiltonianMonteCarlo+

<<<<<<< HEAD
HMC is based on Hamiltonian dynamics instead of Langevin Dynamics. Noise
only enters when, after the evaluation of an acceptance criterion, the
momenta are redrawn randomly. It has first been proposed by <<Duane1987>>.
=======
Hamiltonian dynamics is Metropolis like scheme. For more details see Neal 2012.
>>>>>>> 3c6f10c5

[[reference.samplers.walkerensemble]]
Ensemble of Walkers
^^^^^^^^^^^^^^^^^^^

Ensemble of Walkers uses a collection of walkers that exchange gradient
and parameter information in each step in order to calculate a
preconditioning matrix. This preconditioning allows to explore elongated
minimum basins faster than independent walkers would do alone, see
<<Matthews2018>>.

This is activated by setting the `number_walkers` to a value larger than
1. Note that `covariance_blending` controls the magnitude of the
covariance matrix approximation and `collapse_after_steps` controls
after how many steps the walkers are restarted at the parameter
configuration of the first walker to ensure that the harmonic
approximation still holds.

This works for all of the aforementioned samplers as simply the gradient
of each walker is rescaled.

include::reference_implementing_sampler.txt[]

[[reference.reproducibility]]
A Note on Reproducibility
~~~~~~~~~~~~~~~~~~~~~~~~~

In many of the examples in the quickstart tutorials we have set a 'seed' value
to enforce reproducible runs.

We have gone through great lengths to make sure that runs using the same set
of options yield the same output on every evocation.

Tensorflow is not fully reproducible per se. Its internal random number seeds
change when the computational graph changes. Its reduction operations are
non-deterministic. The latter can be overcome by setting 'inter_ops_threads' to
_1_, which take away some of the parallelization for the sake of
reproducibility. The former is taken care of by TATi itself. We make sure to
set the random number seeds deterministically to ensure that values are
unchanged even if the graph is slighlty changed.

If you find that this should not be the case, please file an issue, see
<<introduction.feedback>>.

[[reference.performance]]
A Note on Performance
~~~~~~~~~~~~~~~~~~~~~

Performance is everything in the world of neural network training. Codes and
machines are measured by how fast they perform in images/second when training
AlexNet or other networks on the ImageNet dataset, see link:https://www.tensorflow.org/performance/benchmarks[Tensorflow Benchmarks].

We worked hard to ensure that whatever Tensorflow offers in performance is also
seen when using TATi. In order to guide the user in what to expect and what to
do when these expectations are not met, we invite to go through this section.

In general, performance hinges *critically* on the input pipeline. In other
words, it depends very much on how fast a specific machine setup can feed the
dataset into the input layer of the neural network.

NOTE: In our examples both datasets and networks are very small. This causes
the sequential parts of tensorflow to overwhelm any kind of parallel execution.

Typically, these datasets are stored as a set of files residing on disk. Note
that reading from disk is very slow compared to reading from memory. Hence, the
first step is to read the dataset from disk and this will completely dominate
the computational load at the beginning.

If the dataset is small enough to completely fit in memory, TATi will uses
Tensorflow's _caching_ to speed up the operations. This will become noticeable
after the first epoch, i.e. when all batches of the dataset have been processed
exactly once. Caching delivers at least a tenfold increase in learning speed,
depending on your hard drive setup.

[NOTE]
.In memory pipeline
======
If your dataset fits in memory, it is advised to use the `InMemoryPipeline`
by setting the appropriate options in `tati` instantiation, see
<<quickstart.simulation>>.

[source, python]
----------------
nn = tati(
	# ...
	in_memory_pipeline = True,
	# ...
)
----------------

When using the command-line interface, add the respective option, see <<quickstart.cmdline>>.

[source, bash]
----------------
...
  --in_memory_pipeline 1 \
...
----------------

======

Furthermore, TATi uses Tensorflow's prefetching to interleave feeding and
training operations. This will take effect roughly after the second epoch.
Prefetching will show an increase by another factor of 2.

A typical runtime profile is given in Figure <<references.performance.runtime_comparison_cpu>>
where we show the time spent for every 10 steps over the whole history. This is
done by simply plotting the 'time_per_nth_step' column from the run file against
the 'step' column.
There, we have used the <<BAOAB>> sampler. Initially, there is a large peak
caused by the necessary parsing of the dataset from disk. This is followed by a
period where the caching is effective and runtime per nth step has dropped
dramatically. From this time on, Tensorflow will be able to make use of parallel
threads for training. Then, we see another drop when prefetching kicks in.

[[references.performance.runtime_comparison_cpu]]
.Runtime comparison, CPU: Core i7, network with a single hidden layer and various numbers of nodes on a random MNIST dataset
image::pictures/time_per_nth_step_hidden_dimension-dimension_16000-batch_size_1000-2018-06-28.png[alt="runtime comparison",{basebackend@docbook:scaledwidth="60%":width=600}]

Note that Tensorflow has been designed to use GPGPU cards such as offered by
NVIDIA (and also Google's own domain-specific chip called Tensor Proccessing
Unit). If such a GPGPU card is employed, the actual linear algebra operations
necessary for the gradient calculation and weight and bias updates during
training will become negligible except for very large networks (1e6 dof and
beyond).

In <<references.performance.runtime_comparison_gpu>> we give the same runtime
profile as before. In contrast to before, the simulation is now done on a
system with 2 NVIDIA V100 cards. Comparing this to figure <<references.performance.runtime_comparison_cpu>>
we notice that now all curves associated to different number of nodes in the
hidden layer (*hidden_dimension*) basically lie on top of each other. In the
runtime profile on CPUs alone there is a clear trend for networks with more
degrees of freedom to significantly require more time per training step. We
conclude that with these networks (784 input nodes, 10 output nodes,
*hidden_dimension* hidden nodes, i.e. ~1e6 dof) the V100s do not see full load,
yet.

[[references.performance.runtime_comparison_gpu]]
.Runtime comparison, GPU: 2x V100 cards, network with a single hidden layer and various numbers of nodes on a random MNIST dataset
image::pictures/time_per_nth_step_hidden_dimension-hash_912b074-dimension_5000-batch_size_100-semilogy-2018-06-27.png[alt="runtime comparison",{basebackend@docbook:scaledwidth="60%":width=600}]

[[reference.miscellaneous]]
Miscellaneous
~~~~~~~~~~~~~

[[reference.miscellaneous.parameter_freeze]]
Freezing parameters
^^^^^^^^^^^^^^^^^^^

Sometimes it might be desirable to freeze parameters during training or
sampling. This can be done as follows:

[source,python]
---------------
include::python/fix_parameter.py[]
---------------

Note that you need to initialize the network without adding training or
sampling methods, i.e. `setup` is None. Then, we fix the parameter
where we give its name in full tensorflow parlance. Afterwards, we may
add sample or training nodes and start training/sampling.

====
[NOTE]

Single values cannot be frozen but only entire weight matrices or bias
vectors per layer at the moment.
====

[[reference.miscellaneous.progress_bar]]
Displaying a progress bar
^^^^^^^^^^^^^^^^^^^^^^^^^

For longer simulation runs it is desirable to obtain an estimate after a
few steps of the time required for the entire run.

This is possible using the `progress` option. Specified to 1 or True it
will produce a progress bar showing the total number of steps, the
iterations per second, the elapsed time since start and the estimated
time till finish.

This features requires the link:https://github.com/tqdm/tqdm[tqdm] package.

[NOTE]
====
On the debug verbosity level per output step also an estimate of the
remaining run time is given.
====

[[reference.miscellaneous.summaries]]
Tensorflow summaries
^^^^^^^^^^^^^^^^^^^^

Tensorflow delivers a powerful instrument for inspecting the inner
workings of its computational graph: TensorBoard.

This tool allows also to inspect values such as the activation
histogram, the loss and accuracy and many other parameters and values
internal to TATi.

Supplying a path +/foo/bar+ present in the file system using the
`summaries_path` variable, summaries are automatically written to the
path and can be inspected with the following call to tensorboard.

[source,bash]
---------------
tensorboard --logdir /foo/bar
---------------

The tensorboard essentially comprises a web server for rendering the
nodes of the graph and figures of the inspected values inside a web page.
On execution it provides a URL that needs to be entered in any
web browser to access the web page.


[NOTE]
====
The accumulation and writing of the summaries has quite an impact on
TATi's overall performance and is therefore switched off by default.
====<|MERGE_RESOLUTION|>--- conflicted
+++ resolved
@@ -394,13 +394,15 @@
 
 *sampler*: +HamiltonianMonteCarlo+
 
-<<<<<<< HEAD
 HMC is based on Hamiltonian dynamics instead of Langevin Dynamics. Noise
 only enters when, after the evaluation of an acceptance criterion, the
 momenta are redrawn randomly. It has first been proposed by <<Duane1987>>.
-=======
-Hamiltonian dynamics is Metropolis like scheme. For more details see Neal 2012.
->>>>>>> 3c6f10c5
+The Metropolisation ensures that the sampled distribution is unbiased.
+One virtue of HMC is that when using longer Verlet time integration
+legs (`hamiltonian_dynamics_time` larger than 1) that the walker will
+progress much further than in the case of Langevin Dynamics. However,
+this comes at the price of extra computational work in terms of rejected
+legs. See also <<Neal2011>> for a very readable introduction.
 
 [[reference.samplers.walkerensemble]]
 Ensemble of Walkers
